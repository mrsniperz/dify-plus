--- conflicted
+++ resolved
@@ -64,21 +64,7 @@
     celery_app.set_default()
     app.extensions["celery"] = celery_app
 
-<<<<<<< HEAD
-    imports = [
-        "schedule.clean_embedding_cache_task",
-        "schedule.clean_unused_datasets_task",
-        "schedule.create_tidb_serverless_task",
-        "schedule.update_tidb_serverless_status_task",
-        "schedule.clean_messages",
-        "schedule.mail_clean_document_notify_task",
-        "schedule.update_account_used_quota_extend",  # 二开部分 每月重置账号额度
-        "schedule.update_api_token_daily_used_quota_task_extend",  # 二开部分 重置密钥日额度
-        "schedule.update_api_token_monthly_used_quota_task_extend",  # 二开部分 重置密钥月额度
-    ]
-=======
     imports = []
->>>>>>> 0baccb9e
     day = dify_config.CELERY_BEAT_SCHEDULER_TIME
 
     # if you add a new task, please add the switch to CeleryScheduleTasksConfig
@@ -118,28 +104,6 @@
         beat_schedule["mail_clean_document_notify_task"] = {
             "task": "schedule.mail_clean_document_notify_task.mail_clean_document_notify_task",
             "schedule": crontab(minute="0", hour="10", day_of_week="1"),
-<<<<<<< HEAD
-        },
-        # ---------------------------- 二开部分 Begin ----------------------------
-        # 每月1号00:00，重置账号额度
-        "update_account_used_quota": {
-            "task": "schedule.update_account_used_quota_extend.update_account_used_quota_extend",
-            "schedule": crontab(minute="0", hour="0", day_of_month="1"),
-        },
-        # 每天，重置密钥日额度
-        "update_api_token_daily_used_quota_task_extend": {
-            "task": "schedule.update_api_token_daily_used_quota_task_extend.update_api_token_daily_used_quota_task_extend",
-            "schedule": timedelta(days=1),
-        },
-        # 每月1号00:00，重置密钥月额度
-        "update_api_token_monthly_used_quota_task_extend": {
-            "task": "schedule.update_api_token_monthly_used_quota_task_extend.update_api_token_monthly_used_quota_task_extend",
-            # "schedule": crontab(minute="0", hour="0", day_of_month="1"),
-            "schedule": crontab(minute="0", hour="22", day_of_month="7"),  # TODO 临时改到7号22点执行
-        },
-        # ---------------------------- 二开部分 End ----------------------------
-    }
-=======
         }
     if dify_config.ENABLE_DATASETS_QUEUE_MONITOR:
         imports.append("schedule.queue_monitor_task")
@@ -156,7 +120,30 @@
             "schedule": crontab(minute="*/15"),
         }
 
->>>>>>> 0baccb9e
+    # ---------------------------- 二开部分 Begin ----------------------------
+    if dify_config.ENABLE_ACCOUNT_QUOTA_EXTEND_TASK:
+        # 每月1号00:00，重置账号额度
+        imports.append("schedule.update_account_used_quota_extend")
+        beat_schedule["update_account_used_quota_extend"] = {
+            "task": "schedule.update_account_used_quota_extend.update_account_used_quota_extend",
+            "schedule": crontab(minute="0", hour="0", day_of_month="1"),
+        }
+
+        # 每天，重置账户日额度
+        imports.append("schedule.update_account_daily_used_quota_extend")
+        beat_schedule["update_account_daily_used_quota_extend"] = {
+            "task": "schedule.update_account_daily_used_quota_extend.update_account_daily_used_quota_extend",
+            "schedule": timedelta(days=1),
+        }
+
+        # 每月1号00:00，重置账户月额度
+        imports.append("schedule.update_account_monthly_used_quota_extend")
+        beat_schedule["update_account_monthly_used_quota_extend"] = {
+            "task": "schedule.update_account_monthly_used_quota_extend.update_account_monthly_used_quota_extend",
+            "schedule": crontab(minute="0", hour="0", day_of_month="1"),
+        }
+   # ---------------------------- 二开部分 End ----------------------------
+
     celery_app.conf.update(beat_schedule=beat_schedule, imports=imports)
 
     return celery_app