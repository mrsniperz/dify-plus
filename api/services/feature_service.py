--- conflicted
+++ resolved
@@ -1,13 +1,8 @@
 import json
 from enum import StrEnum
 
-<<<<<<< HEAD
-from pydantic import BaseModel, ConfigDict
+from pydantic import BaseModel, ConfigDict, Field
 import re # extend: oauth2
-=======
-from pydantic import BaseModel, ConfigDict, Field
-
->>>>>>> 0baccb9e
 from configs import dify_config
 from extensions.ext_database import db
 from flask import request # extend: oauth2
@@ -156,18 +151,15 @@
     is_allow_create_workspace: bool = False
     is_email_setup: bool = False
     license: LicenseModel = LicenseModel()
-<<<<<<< HEAD
+    branding: BrandingModel = BrandingModel()
+    webapp_auth: WebAppAuthModel = WebAppAuthModel()
+    plugin_installation_permission: PluginInstallationPermissionModel = PluginInstallationPermissionModel()
+    enable_change_email: bool = True
     is_custom_auth2: str = ""  # extend: Customizing AUTH2
     is_custom_auth2_logout: str = ""  # extend: Customizing AUTH2
     ding_talk_client_id: str = "" # extend: DingTalk third-party login
     ding_talk_corp_id: str = "" # extend: DingTalk sidebar login
     ding_talk: bool = "" # extend: DingTalk sidebar login
-=======
-    branding: BrandingModel = BrandingModel()
-    webapp_auth: WebAppAuthModel = WebAppAuthModel()
-    plugin_installation_permission: PluginInstallationPermissionModel = PluginInstallationPermissionModel()
-    enable_change_email: bool = True
->>>>>>> 0baccb9e
 
 
 class FeatureService:
