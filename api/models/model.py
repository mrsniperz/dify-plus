--- conflicted
+++ resolved
@@ -871,18 +871,13 @@
     @property
     def from_end_user_session_id(self):
         if self.from_end_user_id:
-<<<<<<< HEAD
-            end_user = db.session.query(EndUser).filter(EndUser.id == self.from_end_user_id).first()
+            end_user = db.session.query(EndUser).where(EndUser.id == self.from_end_user_id).first()
             # Extend: start In the Log and Annotation User columns, the end_user displayed is changed to the
             # associated username
             if end_user is not None and (
                 end_user.external_user_id is None
                 or (end_user.external_user_id is not None and len(end_user.external_user_id) == 0)
             ):
-=======
-            end_user = db.session.query(EndUser).where(EndUser.id == self.from_end_user_id).first()
-            if end_user:
->>>>>>> 0baccb9e
                 return end_user.session_id
             elif end_user is not None:
                 user: Account = db.session.query(Account).filter(Account.id == end_user.external_user_id).first()
