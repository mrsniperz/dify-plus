--- conflicted
+++ resolved
@@ -10,16 +10,13 @@
 if [[ "${MIGRATION_ENABLED}" == "true" ]]; then
   echo "Running migrations"
   flask upgrade-db
-<<<<<<< HEAD
   echo "Running migrations(dify_plus extend)"
   flask extend_db upgrade
-=======
   # Pure migration mode
   if [[ "${MODE}" == "migration" ]]; then
   echo "Migration completed, exiting normally"
   exit 0
   fi
->>>>>>> 0baccb9e
 fi
 
 if [[ "${MODE}" == "worker" ]]; then
@@ -35,14 +32,9 @@
     CONCURRENCY_OPTION="-c ${CELERY_WORKER_AMOUNT:-1}"
   fi
 
-<<<<<<< HEAD
-  exec celery -A app.celery worker -P ${CELERY_WORKER_CLASS:-gevent} $CONCURRENCY_OPTION --loglevel ${LOG_LEVEL:-INFO} \
-    -Q ${CELERY_QUEUES:-dataset,mail,ops_trace,app_deletion,extend_high,extend_low}
-=======
   exec celery -A app.celery worker -P ${CELERY_WORKER_CLASS:-gevent} $CONCURRENCY_OPTION \
     --max-tasks-per-child ${MAX_TASK_PRE_CHILD:-50} --loglevel ${LOG_LEVEL:-INFO} \
-    -Q ${CELERY_QUEUES:-dataset,mail,ops_trace,app_deletion,plugin}
->>>>>>> 0baccb9e
+    -Q ${CELERY_QUEUES:-dataset,mail,ops_trace,app_deletion,plugin,extend_high,extend_low}
 
 elif [[ "${MODE}" == "beat" ]]; then
   exec celery -A app.celery beat --loglevel ${LOG_LEVEL:-INFO}
