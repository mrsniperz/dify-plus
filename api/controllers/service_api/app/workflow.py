--- conflicted
+++ resolved
@@ -31,13 +31,8 @@
 from fields.workflow_app_log_fields import workflow_app_log_pagination_fields
 from libs import helper
 from libs.helper import TimestampField
-<<<<<<< HEAD
 from models.model import ApiToken, App, AppMode, EndUser  # 二开部分End - 密钥额度限制，ApiToken
-from models.workflow import WorkflowRun, WorkflowRunStatus
-=======
-from models.model import App, AppMode, EndUser
 from repositories.factory import DifyAPIRepositoryFactory
->>>>>>> 0baccb9e
 from services.app_generate_service import AppGenerateService
 from services.errors.app import IsDraftWorkflowError, WorkflowIdFormatError, WorkflowNotFoundError
 from services.errors.llm import InvokeRateLimitError
@@ -145,16 +140,14 @@
         # Add workflow_id to args for AppGenerateService
         args["workflow_id"] = workflow_id
 
-<<<<<<< HEAD
+        external_trace_id = get_external_trace_id(request)
+        if external_trace_id:
+            args["external_trace_id"] = external_trace_id
+
         # ------------------- 二开部分Begin - 密钥额度限制 -------------------
         args["api_token"] = api_token
         # # ------------------- 二开部分End - 密钥额度限制 -------------------
 
-=======
-        external_trace_id = get_external_trace_id(request)
-        if external_trace_id:
-            args["external_trace_id"] = external_trace_id
->>>>>>> 0baccb9e
         streaming = args.get("response_mode") == "streaming"
 
         try:
