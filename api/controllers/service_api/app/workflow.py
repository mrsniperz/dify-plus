--- conflicted
+++ resolved
@@ -27,12 +27,8 @@
 from extensions.ext_database import db
 from fields.workflow_app_log_fields import workflow_app_log_pagination_fields
 from libs import helper
-<<<<<<< HEAD
+from libs.helper import TimestampField
 from models.model import ApiToken, App, AppMode, EndUser  # 二开部分End - 密钥额度限制，ApiToken
-=======
-from libs.helper import TimestampField
-from models.model import App, AppMode, EndUser
->>>>>>> 2c2efe2e
 from models.workflow import WorkflowRun, WorkflowRunStatus
 from services.app_generate_service import AppGenerateService
 from services.errors.llm import InvokeRateLimitError
@@ -58,11 +54,7 @@
 class WorkflowRunDetailApi(Resource):
     @validate_app_token
     @marshal_with(workflow_run_fields)
-<<<<<<< HEAD
-    def get(self, app_model: App, workflow_id: str, api_token: ApiToken):  # 二开部分End - 密钥额度限制，新增api_token,否则上传文件会报错
-=======
-    def get(self, app_model: App, workflow_run_id: str):
->>>>>>> 2c2efe2e
+    def get(self, app_model: App, workflow_run_id: str, api_token: ApiToken):  # 二开部分End - 密钥额度限制，新增api_token,否则上传文件会报错
         """
         Get a workflow task running detail
         """
