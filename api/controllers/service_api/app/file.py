--- conflicted
+++ resolved
@@ -19,13 +19,8 @@
 class FileApi(Resource):
     @validate_app_token(fetch_user_arg=FetchUserArg(fetch_from=WhereisUserArg.FORM))
     @marshal_with(file_fields)
-<<<<<<< HEAD
     def post(self, app_model: App, end_user: EndUser, api_token: ApiToken):  # 二开部分End - 密钥额度限制，新增api_token,否则上传文件会报错
-        file = request.files["file"]
 
-=======
-    def post(self, app_model: App, end_user: EndUser):
->>>>>>> 0baccb9e
         # check file
         if "file" not in request.files:
             raise NoFileUploadedError()
