from flask import Blueprint

from libs.external_api import ExternalApi

from .app.app_import import AppImportApi, AppImportCheckDependenciesApi, AppImportConfirmApi
from .explore.audio import ChatAudioApi, ChatTextApi
from .explore.completion import ChatApi, ChatStopApi, CompletionApi, CompletionStopApi
from .explore.conversation import (
    ConversationApi,
    ConversationListApi,
    ConversationPinApi,
    ConversationRenameApi,
    ConversationUnPinApi,
)
from .explore.message import (
    MessageFeedbackApi,
    MessageListApi,
    MessageMoreLikeThisApi,
    MessageSuggestedQuestionApi,
)
from .explore.workflow import (
    InstalledAppWorkflowRunApi,
    InstalledAppWorkflowTaskStopApi,
)
from .files import FileApi, FilePreviewApi, FileSupportTypeApi
from .remote_files import RemoteFileInfoApi, RemoteFileUploadApi

bp = Blueprint("console", __name__, url_prefix="/console/api")
api = ExternalApi(bp)

# File
api.add_resource(FileApi, "/files/upload")
api.add_resource(FilePreviewApi, "/files/<uuid:file_id>/preview")
api.add_resource(FileSupportTypeApi, "/files/support-type")

# Remote files
api.add_resource(RemoteFileInfoApi, "/remote-files/<path:url>")
api.add_resource(RemoteFileUploadApi, "/remote-files/upload")

# Import App
api.add_resource(AppImportApi, "/apps/imports")
api.add_resource(AppImportConfirmApi, "/apps/imports/<string:import_id>/confirm")
api.add_resource(AppImportCheckDependenciesApi, "/apps/imports/<string:app_id>/check-dependencies")

# Import other controllers
from . import admin, apikey, extension, feature, ping, setup, version

# Import app controllers
from .app import (
    advanced_prompt_template,
    agent,
    annotation,
    app,
    app_extend, # 二开部分：新增同步应用到模版中心
    audio,
    completion,
    conversation,
    conversation_variables,
    ding_talk_extend,  # Extend: DingTalk Related APIs
    generator,
    message,
    model_config,
    ops_trace,
    passport_extend,  # 二开部分: 新增passport_extend(额度限制，应用web计费)
    site,
    statistic,
    workflow,
    workflow_app_log,
    workflow_run,
    workflow_statistic,
)

# Import auth controllers
from .auth import activate, data_source_bearer_auth, data_source_oauth, forgot_password, login, oauth, register_extend # 二开部分: 新增用户（调用dify注册接口）

# Import billing controllers
from .billing import billing, compliance

# Import datasets controllers
from .datasets import (
    data_source,
    datasets,
    datasets_document,
    datasets_segments,
    external,
    hit_testing,
    metadata,
    website,
)

# Import explore controllers
from .explore import (
    installed_app,
    parameter,
    recommended_app,
    saved_message,
)

# Explore Audio
api.add_resource(ChatAudioApi, "/installed-apps/<uuid:installed_app_id>/audio-to-text", endpoint="installed_app_audio")
api.add_resource(ChatTextApi, "/installed-apps/<uuid:installed_app_id>/text-to-audio", endpoint="installed_app_text")

# Explore Completion
api.add_resource(
    CompletionApi, "/installed-apps/<uuid:installed_app_id>/completion-messages", endpoint="installed_app_completion"
)
api.add_resource(
    CompletionStopApi,
    "/installed-apps/<uuid:installed_app_id>/completion-messages/<string:task_id>/stop",
    endpoint="installed_app_stop_completion",
)
api.add_resource(
    ChatApi, "/installed-apps/<uuid:installed_app_id>/chat-messages", endpoint="installed_app_chat_completion"
)
api.add_resource(
    ChatStopApi,
    "/installed-apps/<uuid:installed_app_id>/chat-messages/<string:task_id>/stop",
    endpoint="installed_app_stop_chat_completion",
)

# Explore Conversation
api.add_resource(
    ConversationRenameApi,
    "/installed-apps/<uuid:installed_app_id>/conversations/<uuid:c_id>/name",
    endpoint="installed_app_conversation_rename",
)
api.add_resource(
    ConversationListApi, "/installed-apps/<uuid:installed_app_id>/conversations", endpoint="installed_app_conversations"
)
api.add_resource(
    ConversationApi,
    "/installed-apps/<uuid:installed_app_id>/conversations/<uuid:c_id>",
    endpoint="installed_app_conversation",
)
api.add_resource(
    ConversationPinApi,
    "/installed-apps/<uuid:installed_app_id>/conversations/<uuid:c_id>/pin",
    endpoint="installed_app_conversation_pin",
)
api.add_resource(
    ConversationUnPinApi,
    "/installed-apps/<uuid:installed_app_id>/conversations/<uuid:c_id>/unpin",
    endpoint="installed_app_conversation_unpin",
)


# Explore Message
api.add_resource(MessageListApi, "/installed-apps/<uuid:installed_app_id>/messages", endpoint="installed_app_messages")
api.add_resource(
    MessageFeedbackApi,
    "/installed-apps/<uuid:installed_app_id>/messages/<uuid:message_id>/feedbacks",
    endpoint="installed_app_message_feedback",
)
api.add_resource(
    MessageMoreLikeThisApi,
    "/installed-apps/<uuid:installed_app_id>/messages/<uuid:message_id>/more-like-this",
    endpoint="installed_app_more_like_this",
)
api.add_resource(
    MessageSuggestedQuestionApi,
    "/installed-apps/<uuid:installed_app_id>/messages/<uuid:message_id>/suggested-questions",
    endpoint="installed_app_suggested_question",
)
# Explore Workflow
api.add_resource(InstalledAppWorkflowRunApi, "/installed-apps/<uuid:installed_app_id>/workflows/run")
api.add_resource(
    InstalledAppWorkflowTaskStopApi, "/installed-apps/<uuid:installed_app_id>/workflows/tasks/<string:task_id>/stop"
)

# Import tag controllers
from .tag import tags

# Import workspace controllers
<<<<<<< HEAD
# 二开部分：新增account_extend
from .workspace import (
    account,
    account_extend,
=======
from .workspace import (
    account,
    agent_providers,
    endpoint,
>>>>>>> 1be0d26c
    load_balancing_config,
    members,
    model_providers,
    models,
<<<<<<< HEAD
    tool_providers,
    workspace
=======
    plugin,
    tool_providers,
    workspace,
>>>>>>> 1be0d26c
)<|MERGE_RESOLUTION|>--- conflicted
+++ resolved
@@ -171,27 +171,17 @@
 from .tag import tags
 
 # Import workspace controllers
-<<<<<<< HEAD
 # 二开部分：新增account_extend
 from .workspace import (
     account,
     account_extend,
-=======
-from .workspace import (
-    account,
     agent_providers,
     endpoint,
->>>>>>> 1be0d26c
     load_balancing_config,
     members,
     model_providers,
     models,
-<<<<<<< HEAD
-    tool_providers,
-    workspace
-=======
     plugin,
     tool_providers,
     workspace,
->>>>>>> 1be0d26c
 )