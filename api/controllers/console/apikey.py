from typing import Any

<<<<<<< HEAD
import flask_restful  # type: ignore
from flask import request  # 二开部分 - 密钥额度限制
from flask_login import current_user  # type: ignore
=======
import flask_restful
from flask_login import current_user
>>>>>>> 0baccb9e
from flask_restful import Resource, fields, marshal_with
from sqlalchemy import select
from sqlalchemy.orm import Session
from sqlalchemy.orm import aliased  # 二开部分 - 密钥额度限制
from werkzeug.exceptions import Forbidden

from extensions.ext_database import db
from libs.helper import TimestampField
from libs.login import login_required
from models.api_token_money_extend import ApiTokenMoneyExtend  # 二开部分 - 密钥额度限制
from models.dataset import Dataset
from models.model import ApiToken, App

from . import api
from .wraps import account_initialization_required, setup_required

api_key_fields = {
    "id": fields.String,
    "type": fields.String,
    "token": fields.String,
    "last_used_at": TimestampField,
    "created_at": TimestampField,
    # 二开部分begin - 密钥额度限制
    "description": fields.String,
    "accumulated_quota": fields.Float,
    "day_limit_quota": fields.Float,
    "month_limit_quota": fields.Float,
    "month_used_quota": fields.Float,
    "day_used_quota": fields.Float,
    # 二开部分end - 密钥额度限制
}

api_key_list = {"data": fields.List(fields.Nested(api_key_fields), attribute="items")}


def _get_resource(resource_id, tenant_id, resource_model):
    if resource_model == App:
        with Session(db.engine) as session:
            resource = session.execute(
                select(resource_model).filter_by(id=resource_id, tenant_id=tenant_id)
            ).scalar_one_or_none()
    else:
        with Session(db.engine) as session:
            resource = session.execute(
                select(resource_model).filter_by(id=resource_id, tenant_id=tenant_id)
            ).scalar_one_or_none()

    if resource is None:
        flask_restful.abort(404, message=f"{resource_model.__name__} not found.")

    return resource


class BaseApiKeyListResource(Resource):
    method_decorators = [account_initialization_required, login_required, setup_required]

    resource_type: str | None = None
    resource_model: Any = None
    resource_id_field: str | None = None
    token_prefix: str | None = None
    max_keys = 10

    @marshal_with(api_key_list)
    def get(self, resource_id):
        assert self.resource_id_field is not None, "resource_id_field must be set"
        resource_id = str(resource_id)
        _get_resource(resource_id, current_user.current_tenant_id, self.resource_model)
<<<<<<< HEAD
        # keys = (
        #     db.session.query(ApiToken)
        #     .filter(ApiToken.type == self.resource_type, getattr(ApiToken, self.resource_id_field) == resource_id)
        #     .all()
        # )

        # --------------------- 二开部分begin - 密钥额度限制 ---------------------
        # 定义别名，用于后续的join操作
        ApiTokenAlias = aliased(ApiToken)

        # 连表查询
        api_token_money_extend_query = (
            db.session.query(ApiTokenMoneyExtend, ApiTokenAlias)
            .join(ApiTokenAlias, ApiTokenMoneyExtend.app_token_id == ApiTokenAlias.id)
            .filter(
                ApiTokenAlias.type == self.resource_type, getattr(ApiTokenAlias, self.resource_id_field) == resource_id
            )
=======
        keys = (
            db.session.query(ApiToken)
            .where(ApiToken.type == self.resource_type, getattr(ApiToken, self.resource_id_field) == resource_id)
>>>>>>> 0baccb9e
            .all()
        )
        # 将两个表的数据合并到一个字典中
        keys = []
        for api_token, api_token_money_extend in api_token_money_extend_query:
            merged_data = {**api_token.__dict__, **api_token_money_extend.__dict__}
            keys.append(merged_data)
        # --------------------- 二开部分end - 密钥额度限制 ---------------------
        return {"items": keys}

    @marshal_with(api_key_fields)
    def post(self, resource_id):
        assert self.resource_id_field is not None, "resource_id_field must be set"
        resource_id = str(resource_id)
        _get_resource(resource_id, current_user.current_tenant_id, self.resource_model)
        if not current_user.is_admin_or_owner:
            raise Forbidden()

        current_key_count = (
            db.session.query(ApiToken)
            .where(ApiToken.type == self.resource_type, getattr(ApiToken, self.resource_id_field) == resource_id)
            .count()
        )

        if current_key_count >= self.max_keys:
            flask_restful.abort(
                400,
                message=f"Cannot create more than {self.max_keys} API keys for this resource type.",
                code="max_keys_exceeded",
            )

        key = ApiToken.generate_api_key(self.token_prefix, 24)
        api_token = ApiToken()
        setattr(api_token, self.resource_id_field, resource_id)
        api_token.tenant_id = current_user.current_tenant_id
        api_token.token = key
        api_token.type = self.resource_type
        db.session.add(api_token)
        db.session.commit()

        # --------------------- 二开部分Begin - 密钥额度限制 ---------------------
        content_type = request.headers.get("Content-Type")
        if content_type == "application/json":
            try:
                data = request.get_json(silent=True)
            except:
                data = {}
        else:
            data = {}
        if data is None:
            data = {}

        # 获取day_limit_quota和month_limit_quota，如果不存在则使用默认值-1
        day_limit_quota = data.get("day_limit_quota", -1)
        month_limit_quota = data.get("month_limit_quota", -1)
        description = data.get("description", "默认")
        db.session.add(
            ApiTokenMoneyExtend(
                app_token_id=api_token.id,
                description=description,
                accumulated_quota=0,
                day_used_quota=0,
                month_used_quota=0,
                day_limit_quota=day_limit_quota,
                month_limit_quota=month_limit_quota,
            )
        )
        db.session.commit()
        # --------------------- 二开部分End - 密钥额度限制 ---------------------

        return api_token, 201

    # --------------------- 二开部分Begin - 密钥额度限制 ---------------------
    @marshal_with(api_key_fields)
    def put(self, resource_id):
        resource_id = str(resource_id)
        _get_resource(resource_id, current_user.current_tenant_id, self.resource_model)

        if not current_user.is_admin_or_owner:
            raise Forbidden()

        content_type = request.headers.get("Content-Type")
        if content_type == "application/json":
            try:
                data = request.get_json(silent=True)
            except:
                data = {}
        else:
            data = {}
        if data is None:
            data = {}
        api_key_id = data.get("id", "")

        key = (
            db.session.query(ApiToken)
            .filter(
                getattr(ApiToken, self.resource_id_field) == resource_id,
                ApiToken.type == self.resource_type,
                ApiToken.id == api_key_id,
            )
            .first()
        )

        if key is None:
            flask_restful.abort(404, message="API密钥未找到")

        data = request.get_json()

        # 更新ApiTokenMoneyExtend表中的相关字段
        api_token_money_extend = ApiTokenMoneyExtend.query.filter_by(app_token_id=api_key_id).first()
        if api_token_money_extend:
            if 'description' in data:
                api_token_money_extend.description = data['description']
            if 'day_limit_quota' in data:
                api_token_money_extend.day_limit_quota = data['day_limit_quota']
            if 'month_limit_quota' in data:
                api_token_money_extend.month_limit_quota = data['month_limit_quota']

        db.session.commit()

        # 重新查询以获取更新后的数据
        updated_key = (
            db.session.query(ApiToken, ApiTokenMoneyExtend)
            .join(ApiTokenMoneyExtend, ApiToken.id == ApiTokenMoneyExtend.app_token_id)
            .filter(ApiToken.id == api_key_id)
            .first()
        )

        if updated_key:
            api_token, api_token_money_extend = updated_key
            merged_data = {**api_token.__dict__, **api_token_money_extend.__dict__}
            return merged_data, 200
        else:
            flask_restful.abort(500, message="更新API密钥时发生错误")
    # --------------------- 二开部分End - 密钥额度限制 ---------------------


class BaseApiKeyResource(Resource):
    method_decorators = [account_initialization_required, login_required, setup_required]

    resource_type: str | None = None
    resource_model: Any = None
    resource_id_field: str | None = None

    def delete(self, resource_id, api_key_id):
        assert self.resource_id_field is not None, "resource_id_field must be set"
        resource_id = str(resource_id)
        api_key_id = str(api_key_id)
        _get_resource(resource_id, current_user.current_tenant_id, self.resource_model)

        # The role of the current user in the ta table must be admin or owner
        if not current_user.is_admin_or_owner:
            raise Forbidden()

        key = (
            db.session.query(ApiToken)
            .where(
                getattr(ApiToken, self.resource_id_field) == resource_id,
                ApiToken.type == self.resource_type,
                ApiToken.id == api_key_id,
            )
            .first()
        )

        if key is None:
            flask_restful.abort(404, message="API key not found")

        db.session.query(ApiToken).where(ApiToken.id == api_key_id).delete()
        db.session.commit()

        # 二开部分Begin - 密钥额度限制
        db.session.query(ApiTokenMoneyExtend).filter(ApiTokenMoneyExtend.app_token_id == api_key_id).update(
            {ApiTokenMoneyExtend.is_deleted: True}
        )
        db.session.commit()
        # 二开部分End - 密钥额度限制

        return {"result": "success"}, 204


class AppApiKeyListResource(BaseApiKeyListResource):
    def after_request(self, resp):
        resp.headers["Access-Control-Allow-Origin"] = "*"
        resp.headers["Access-Control-Allow-Credentials"] = "true"
        return resp

    resource_type = "app"
    resource_model = App
    resource_id_field = "app_id"
    token_prefix = "app-"


class AppApiKeyResource(BaseApiKeyResource):
    def after_request(self, resp):
        resp.headers["Access-Control-Allow-Origin"] = "*"
        resp.headers["Access-Control-Allow-Credentials"] = "true"
        return resp

    resource_type = "app"
    resource_model = App
    resource_id_field = "app_id"


class DatasetApiKeyListResource(BaseApiKeyListResource):
    def after_request(self, resp):
        resp.headers["Access-Control-Allow-Origin"] = "*"
        resp.headers["Access-Control-Allow-Credentials"] = "true"
        return resp

    resource_type = "dataset"
    resource_model = Dataset
    resource_id_field = "dataset_id"
    token_prefix = "ds-"


class DatasetApiKeyResource(BaseApiKeyResource):
    def after_request(self, resp):
        resp.headers["Access-Control-Allow-Origin"] = "*"
        resp.headers["Access-Control-Allow-Credentials"] = "true"
        return resp

    resource_type = "dataset"
    resource_model = Dataset
    resource_id_field = "dataset_id"


api.add_resource(AppApiKeyListResource, "/apps/<uuid:resource_id>/api-keys")
api.add_resource(AppApiKeyResource, "/apps/<uuid:resource_id>/api-keys/<uuid:api_key_id>")
api.add_resource(DatasetApiKeyListResource, "/datasets/<uuid:resource_id>/api-keys")
api.add_resource(DatasetApiKeyResource, "/datasets/<uuid:resource_id>/api-keys/<uuid:api_key_id>")<|MERGE_RESOLUTION|>--- conflicted
+++ resolved
@@ -1,13 +1,8 @@
 from typing import Any
 
-<<<<<<< HEAD
-import flask_restful  # type: ignore
+import flask_restful
 from flask import request  # 二开部分 - 密钥额度限制
-from flask_login import current_user  # type: ignore
-=======
-import flask_restful
 from flask_login import current_user
->>>>>>> 0baccb9e
 from flask_restful import Resource, fields, marshal_with
 from sqlalchemy import select
 from sqlalchemy.orm import Session
@@ -75,10 +70,9 @@
         assert self.resource_id_field is not None, "resource_id_field must be set"
         resource_id = str(resource_id)
         _get_resource(resource_id, current_user.current_tenant_id, self.resource_model)
-<<<<<<< HEAD
         # keys = (
         #     db.session.query(ApiToken)
-        #     .filter(ApiToken.type == self.resource_type, getattr(ApiToken, self.resource_id_field) == resource_id)
+        #     .where(ApiToken.type == self.resource_type, getattr(ApiToken, self.resource_id_field) == resource_id)
         #     .all()
         # )
 
@@ -93,11 +87,6 @@
             .filter(
                 ApiTokenAlias.type == self.resource_type, getattr(ApiTokenAlias, self.resource_id_field) == resource_id
             )
-=======
-        keys = (
-            db.session.query(ApiToken)
-            .where(ApiToken.type == self.resource_type, getattr(ApiToken, self.resource_id_field) == resource_id)
->>>>>>> 0baccb9e
             .all()
         )
         # 将两个表的数据合并到一个字典中
