import logging
import time
from collections.abc import Callable, Generator, Mapping
from contextlib import contextmanager
from threading import Thread
from typing import Any, Optional, Union

from sqlalchemy import select
from sqlalchemy.orm import Session

from constants.tts_auto_play_timeout import TTS_AUTO_PLAY_TIMEOUT, TTS_AUTO_PLAY_YIELD_CPU_TIME
from core.app.apps.base_app_queue_manager import AppQueueManager, PublishFrom
from core.app.apps.common.workflow_response_converter import WorkflowResponseConverter
from core.app.entities.app_invoke_entities import (
    AdvancedChatAppGenerateEntity,
    InvokeFrom,
)
from core.app.entities.queue_entities import (
    MessageQueueMessage,
    QueueAdvancedChatMessageEndEvent,
    QueueAgentLogEvent,
    QueueAnnotationReplyEvent,
    QueueErrorEvent,
    QueueIterationCompletedEvent,
    QueueIterationNextEvent,
    QueueIterationStartEvent,
    QueueLoopCompletedEvent,
    QueueLoopNextEvent,
    QueueLoopStartEvent,
    QueueMessageReplaceEvent,
    QueueNodeExceptionEvent,
    QueueNodeFailedEvent,
    QueueNodeInIterationFailedEvent,
    QueueNodeInLoopFailedEvent,
    QueueNodeRetryEvent,
    QueueNodeStartedEvent,
    QueueNodeSucceededEvent,
    QueueParallelBranchRunFailedEvent,
    QueueParallelBranchRunStartedEvent,
    QueueParallelBranchRunSucceededEvent,
    QueuePingEvent,
    QueueRetrieverResourcesEvent,
    QueueStopEvent,
    QueueTextChunkEvent,
    QueueWorkflowFailedEvent,
    QueueWorkflowPartialSuccessEvent,
    QueueWorkflowStartedEvent,
    QueueWorkflowSucceededEvent,
    WorkflowQueueMessage,
)
from core.app.entities.task_entities import (
    ChatbotAppBlockingResponse,
    ChatbotAppStreamResponse,
    ErrorStreamResponse,
    MessageAudioEndStreamResponse,
    MessageAudioStreamResponse,
    MessageEndStreamResponse,
    PingStreamResponse,
    StreamResponse,
    WorkflowTaskState,
)
from core.app.task_pipeline.based_generate_task_pipeline import BasedGenerateTaskPipeline
from core.app.task_pipeline.message_cycle_manager import MessageCycleManager
from core.base.tts import AppGeneratorTTSPublisher, AudioTrunk
from core.model_runtime.entities.llm_entities import LLMUsage
from core.ops.ops_trace_manager import TraceQueueManager
from core.workflow.entities.workflow_execution import WorkflowExecutionStatus, WorkflowType
from core.workflow.graph_engine.entities.graph_runtime_state import GraphRuntimeState
from core.workflow.nodes import NodeType
from core.workflow.repositories.draft_variable_repository import DraftVariableSaverFactory
from core.workflow.repositories.workflow_execution_repository import WorkflowExecutionRepository
from core.workflow.repositories.workflow_node_execution_repository import WorkflowNodeExecutionRepository
from core.workflow.system_variable import SystemVariable
from core.workflow.workflow_cycle_manager import CycleManagerWorkflowInfo, WorkflowCycleManager
from events.message_event import message_was_created
from extensions.ext_database import db
from models import AppMode, Conversation, EndUser, Message, MessageFile  # 二开部分End - 密钥额度限制，新增AppMode
from models.account import Account
<<<<<<< HEAD
from models.api_token_money_extend import ApiTokenMessageJoinsExtend  # 二开部分End - 密钥额度限制
from models.enums import CreatedByRole
from models.workflow import (
    Workflow,
    WorkflowRunStatus,
)
=======
from models.enums import CreatorUserRole
from models.workflow import Workflow
>>>>>>> 0baccb9e

logger = logging.getLogger(__name__)


class AdvancedChatAppGenerateTaskPipeline:
    """
    AdvancedChatAppGenerateTaskPipeline is a class that generate stream output and state management for Application.
    """

    def __init__(
        self,
        application_generate_entity: AdvancedChatAppGenerateEntity,
        workflow: Workflow,
        queue_manager: AppQueueManager,
        conversation: Conversation,
        message: Message,
        user: Union[Account, EndUser],
        stream: bool,
        dialogue_count: int,
        workflow_execution_repository: WorkflowExecutionRepository,
        workflow_node_execution_repository: WorkflowNodeExecutionRepository,
        draft_var_saver_factory: DraftVariableSaverFactory,
    ) -> None:
        self._base_task_pipeline = BasedGenerateTaskPipeline(
            application_generate_entity=application_generate_entity,
            queue_manager=queue_manager,
            stream=stream,
        )

        if isinstance(user, EndUser):
            self._user_id = user.id
            user_session_id = user.session_id
            self._created_by_role = CreatorUserRole.END_USER
        elif isinstance(user, Account):
            self._user_id = user.id
            user_session_id = user.id
            self._created_by_role = CreatorUserRole.ACCOUNT
        else:
            raise NotImplementedError(f"User type not supported: {type(user)}")

        self._workflow_cycle_manager = WorkflowCycleManager(
            application_generate_entity=application_generate_entity,
            workflow_system_variables=SystemVariable(
                query=message.query,
                files=application_generate_entity.files,
                conversation_id=conversation.id,
                user_id=user_session_id,
                dialogue_count=dialogue_count,
                app_id=application_generate_entity.app_config.app_id,
                workflow_id=workflow.id,
                workflow_execution_id=application_generate_entity.workflow_run_id,
            ),
            workflow_info=CycleManagerWorkflowInfo(
                workflow_id=workflow.id,
                workflow_type=WorkflowType(workflow.type),
                version=workflow.version,
                graph_data=workflow.graph_dict,
            ),
            workflow_execution_repository=workflow_execution_repository,
            workflow_node_execution_repository=workflow_node_execution_repository,
        )

        self._workflow_response_converter = WorkflowResponseConverter(
            application_generate_entity=application_generate_entity,
        )

        self._task_state = WorkflowTaskState()
        self._message_cycle_manager = MessageCycleManager(
            application_generate_entity=application_generate_entity, task_state=self._task_state
        )

        self._application_generate_entity = application_generate_entity
        self._workflow_id = workflow.id
        self._workflow_features_dict = workflow.features_dict
        self._conversation_id = conversation.id
        self._conversation_mode = conversation.mode
        self._message_id = message.id
        self._message_created_at = int(message.created_at.timestamp())
        self._conversation_name_generate_thread: Thread | None = None
        self._recorded_files: list[Mapping[str, Any]] = []
        self._workflow_run_id: str = ""
        self._draft_var_saver_factory = draft_var_saver_factory

    def process(self) -> Union[ChatbotAppBlockingResponse, Generator[ChatbotAppStreamResponse, None, None]]:
        """
        Process generate task pipeline.
        :return:
        """
        self._conversation_name_generate_thread = self._message_cycle_manager.generate_conversation_name(
            conversation_id=self._conversation_id, query=self._application_generate_entity.query
        )

        generator = self._wrapper_process_stream_response(trace_manager=self._application_generate_entity.trace_manager)

        if self._base_task_pipeline._stream:
            return self._to_stream_response(generator)
        else:
            return self._to_blocking_response(generator)

    def _to_blocking_response(self, generator: Generator[StreamResponse, None, None]) -> ChatbotAppBlockingResponse:
        """
        Process blocking response.
        :return:
        """
        for stream_response in generator:
            if isinstance(stream_response, ErrorStreamResponse):
                raise stream_response.err
            elif isinstance(stream_response, MessageEndStreamResponse):
                extras = {}
                if stream_response.metadata:
                    extras["metadata"] = stream_response.metadata

                return ChatbotAppBlockingResponse(
                    task_id=stream_response.task_id,
                    data=ChatbotAppBlockingResponse.Data(
                        id=self._message_id,
                        mode=self._conversation_mode,
                        conversation_id=self._conversation_id,
                        message_id=self._message_id,
                        answer=self._task_state.answer,
                        created_at=self._message_created_at,
                        **extras,
                    ),
                )
            else:
                continue

        raise ValueError("queue listening stopped unexpectedly.")

    def _to_stream_response(
        self, generator: Generator[StreamResponse, None, None]
    ) -> Generator[ChatbotAppStreamResponse, Any, None]:
        """
        To stream response.
        :return:
        """
        for stream_response in generator:
            yield ChatbotAppStreamResponse(
                conversation_id=self._conversation_id,
                message_id=self._message_id,
                created_at=self._message_created_at,
                stream_response=stream_response,
            )

    def _listen_audio_msg(self, publisher: AppGeneratorTTSPublisher | None, task_id: str):
        if not publisher:
            return None
        audio_msg = publisher.check_and_get_audio()
        if audio_msg and isinstance(audio_msg, AudioTrunk) and audio_msg.status != "finish":
            return MessageAudioStreamResponse(audio=audio_msg.audio, task_id=task_id)
        return None

    def _wrapper_process_stream_response(
        self, trace_manager: Optional[TraceQueueManager] = None
    ) -> Generator[StreamResponse, None, None]:
        tts_publisher = None
        task_id = self._application_generate_entity.task_id
        tenant_id = self._application_generate_entity.app_config.tenant_id
        features_dict = self._workflow_features_dict

        if (
            features_dict.get("text_to_speech")
            and features_dict["text_to_speech"].get("enabled")
            and features_dict["text_to_speech"].get("autoPlay") == "enabled"
        ):
            tts_publisher = AppGeneratorTTSPublisher(
                tenant_id, features_dict["text_to_speech"].get("voice"), features_dict["text_to_speech"].get("language")
            )

        for response in self._process_stream_response(tts_publisher=tts_publisher, trace_manager=trace_manager):
            while True:
                audio_response = self._listen_audio_msg(publisher=tts_publisher, task_id=task_id)
                if audio_response:
                    yield audio_response
                else:
                    break
            yield response

        start_listener_time = time.time()
        while (time.time() - start_listener_time) < TTS_AUTO_PLAY_TIMEOUT:
            try:
                if not tts_publisher:
                    break
                audio_trunk = tts_publisher.check_and_get_audio()
                if audio_trunk is None:
                    time.sleep(TTS_AUTO_PLAY_YIELD_CPU_TIME)
                    continue
                if audio_trunk.status == "finish":
                    break
                else:
                    start_listener_time = time.time()
                    yield MessageAudioStreamResponse(audio=audio_trunk.audio, task_id=task_id)
            except Exception:
                logger.exception("Failed to listen audio message, task_id: %s", task_id)
                break
        if tts_publisher:
            yield MessageAudioEndStreamResponse(audio="", task_id=task_id)

    @contextmanager
    def _database_session(self):
        """Context manager for database sessions."""
        with Session(db.engine, expire_on_commit=False) as session:
            try:
                yield session
                session.commit()
            except Exception:
                session.rollback()
                raise

    def _ensure_workflow_initialized(self) -> None:
        """Fluent validation for workflow state."""
        if not self._workflow_run_id:
            raise ValueError("workflow run not initialized.")

    def _ensure_graph_runtime_initialized(self, graph_runtime_state: Optional[GraphRuntimeState]) -> GraphRuntimeState:
        """Fluent validation for graph runtime state."""
        if not graph_runtime_state:
            raise ValueError("graph runtime state not initialized.")
        return graph_runtime_state

    def _handle_ping_event(self, event: QueuePingEvent, **kwargs) -> Generator[PingStreamResponse, None, None]:
        """Handle ping events."""
        yield self._base_task_pipeline._ping_stream_response()

    def _handle_error_event(self, event: QueueErrorEvent, **kwargs) -> Generator[ErrorStreamResponse, None, None]:
        """Handle error events."""
        with self._database_session() as session:
            err = self._base_task_pipeline._handle_error(event=event, session=session, message_id=self._message_id)
        yield self._base_task_pipeline._error_to_stream_response(err)

    def _handle_workflow_started_event(
        self, event: QueueWorkflowStartedEvent, *, graph_runtime_state: Optional[GraphRuntimeState] = None, **kwargs
    ) -> Generator[StreamResponse, None, None]:
        """Handle workflow started events."""
        # Override graph runtime state - this is a side effect but necessary
        graph_runtime_state = event.graph_runtime_state

        with self._database_session() as session:
            workflow_execution = self._workflow_cycle_manager.handle_workflow_run_start()
            self._workflow_run_id = workflow_execution.id_

            message = self._get_message(session=session)
            if not message:
                raise ValueError(f"Message not found: {self._message_id}")

            message.workflow_run_id = workflow_execution.id_
            workflow_start_resp = self._workflow_response_converter.workflow_start_to_stream_response(
                task_id=self._application_generate_entity.task_id,
                workflow_execution=workflow_execution,
            )

        yield workflow_start_resp

    def _handle_node_retry_event(self, event: QueueNodeRetryEvent, **kwargs) -> Generator[StreamResponse, None, None]:
        """Handle node retry events."""
        self._ensure_workflow_initialized()

        with self._database_session() as session:
            workflow_node_execution = self._workflow_cycle_manager.handle_workflow_node_execution_retried(
                workflow_execution_id=self._workflow_run_id, event=event
            )
            node_retry_resp = self._workflow_response_converter.workflow_node_retry_to_stream_response(
                event=event,
                task_id=self._application_generate_entity.task_id,
                workflow_node_execution=workflow_node_execution,
            )

        if node_retry_resp:
            yield node_retry_resp

    def _handle_node_started_event(
        self, event: QueueNodeStartedEvent, **kwargs
    ) -> Generator[StreamResponse, None, None]:
        """Handle node started events."""
        self._ensure_workflow_initialized()

        workflow_node_execution = self._workflow_cycle_manager.handle_node_execution_start(
            workflow_execution_id=self._workflow_run_id, event=event
        )

        node_start_resp = self._workflow_response_converter.workflow_node_start_to_stream_response(
            event=event,
            task_id=self._application_generate_entity.task_id,
            workflow_node_execution=workflow_node_execution,
        )

        if node_start_resp:
            yield node_start_resp

    def _handle_node_succeeded_event(
        self, event: QueueNodeSucceededEvent, **kwargs
    ) -> Generator[StreamResponse, None, None]:
        """Handle node succeeded events."""
        # Record files if it's an answer node or end node
        if event.node_type in [NodeType.ANSWER, NodeType.END]:
            self._recorded_files.extend(
                self._workflow_response_converter.fetch_files_from_node_outputs(event.outputs or {})
            )

        with self._database_session() as session:
            workflow_node_execution = self._workflow_cycle_manager.handle_workflow_node_execution_success(event=event)
            node_finish_resp = self._workflow_response_converter.workflow_node_finish_to_stream_response(
                event=event,
                task_id=self._application_generate_entity.task_id,
                workflow_node_execution=workflow_node_execution,
            )

        self._save_output_for_event(event, workflow_node_execution.id)

        if node_finish_resp:
            yield node_finish_resp

    def _handle_node_failed_events(
        self,
        event: Union[
            QueueNodeFailedEvent, QueueNodeInIterationFailedEvent, QueueNodeInLoopFailedEvent, QueueNodeExceptionEvent
        ],
        **kwargs,
    ) -> Generator[StreamResponse, None, None]:
        """Handle various node failure events."""
        workflow_node_execution = self._workflow_cycle_manager.handle_workflow_node_execution_failed(event=event)

        node_finish_resp = self._workflow_response_converter.workflow_node_finish_to_stream_response(
            event=event,
            task_id=self._application_generate_entity.task_id,
            workflow_node_execution=workflow_node_execution,
        )

        if isinstance(event, QueueNodeExceptionEvent):
            self._save_output_for_event(event, workflow_node_execution.id)

        if node_finish_resp:
            yield node_finish_resp

    def _handle_text_chunk_event(
        self,
        event: QueueTextChunkEvent,
        *,
        tts_publisher: Optional[AppGeneratorTTSPublisher] = None,
        queue_message: Optional[Union[WorkflowQueueMessage, MessageQueueMessage]] = None,
        **kwargs,
    ) -> Generator[StreamResponse, None, None]:
        """Handle text chunk events."""
        delta_text = event.text
        if delta_text is None:
            return

        # Handle output moderation chunk
        should_direct_answer = self._handle_output_moderation_chunk(delta_text)
        if should_direct_answer:
            return

        # Only publish tts message at text chunk streaming
        if tts_publisher and queue_message:
            tts_publisher.publish(queue_message)

        self._task_state.answer += delta_text
        yield self._message_cycle_manager.message_to_stream_response(
            answer=delta_text, message_id=self._message_id, from_variable_selector=event.from_variable_selector
        )

    def _handle_parallel_branch_started_event(
        self, event: QueueParallelBranchRunStartedEvent, **kwargs
    ) -> Generator[StreamResponse, None, None]:
        """Handle parallel branch started events."""
        self._ensure_workflow_initialized()

<<<<<<< HEAD
            if isinstance(event, QueuePingEvent):
                yield self._base_task_pipeline._ping_stream_response()
            elif isinstance(event, QueueErrorEvent):
                with Session(db.engine, expire_on_commit=False) as session:
                    err = self._base_task_pipeline._handle_error(
                        event=event, session=session, message_id=self._message_id
                    )
                    session.commit()
                yield self._base_task_pipeline._error_to_stream_response(err)
                break
            elif isinstance(event, QueueWorkflowStartedEvent):
                # override graph runtime state
                graph_runtime_state = event.graph_runtime_state

                with Session(db.engine, expire_on_commit=False) as session:
                    # init workflow run
                    workflow_run = self._workflow_cycle_manager._handle_workflow_run_start(
                        session=session,
                        workflow_id=self._workflow_id,
                        user_id=self._user_id,
                        created_by_role=self._created_by_role,
                    )

                    # ------------------- 二开部分Begin - 密钥额度限制 -------------------
                    app_token_id = self._application_generate_entity.extras.get("app_token_id")
                    if app_token_id:
                        ApiTokenMessageJoinsExtend(
                            app_token_id=app_token_id, record_id=workflow_run.id, app_mode=AppMode.ADVANCED_CHAT.value
                        ).add_app_token_record_id()
                        # ------------------- 二开部分End - 密钥额度限制 -------------------

                    self._workflow_run_id = workflow_run.id
                    message = self._get_message(session=session)
                    if not message:
                        raise ValueError(f"Message not found: {self._message_id}")
                    message.workflow_run_id = workflow_run.id
                    workflow_start_resp = self._workflow_cycle_manager._workflow_start_to_stream_response(
                        session=session, task_id=self._application_generate_entity.task_id, workflow_run=workflow_run
                    )
                    session.commit()
=======
        parallel_start_resp = self._workflow_response_converter.workflow_parallel_branch_start_to_stream_response(
            task_id=self._application_generate_entity.task_id,
            workflow_execution_id=self._workflow_run_id,
            event=event,
        )
        yield parallel_start_resp
>>>>>>> 0baccb9e

    def _handle_parallel_branch_finished_events(
        self, event: Union[QueueParallelBranchRunSucceededEvent, QueueParallelBranchRunFailedEvent], **kwargs
    ) -> Generator[StreamResponse, None, None]:
        """Handle parallel branch finished events."""
        self._ensure_workflow_initialized()

        parallel_finish_resp = self._workflow_response_converter.workflow_parallel_branch_finished_to_stream_response(
            task_id=self._application_generate_entity.task_id,
            workflow_execution_id=self._workflow_run_id,
            event=event,
        )
        yield parallel_finish_resp

    def _handle_iteration_start_event(
        self, event: QueueIterationStartEvent, **kwargs
    ) -> Generator[StreamResponse, None, None]:
        """Handle iteration start events."""
        self._ensure_workflow_initialized()

        iter_start_resp = self._workflow_response_converter.workflow_iteration_start_to_stream_response(
            task_id=self._application_generate_entity.task_id,
            workflow_execution_id=self._workflow_run_id,
            event=event,
        )
        yield iter_start_resp

    def _handle_iteration_next_event(
        self, event: QueueIterationNextEvent, **kwargs
    ) -> Generator[StreamResponse, None, None]:
        """Handle iteration next events."""
        self._ensure_workflow_initialized()

        iter_next_resp = self._workflow_response_converter.workflow_iteration_next_to_stream_response(
            task_id=self._application_generate_entity.task_id,
            workflow_execution_id=self._workflow_run_id,
            event=event,
        )
        yield iter_next_resp

    def _handle_iteration_completed_event(
        self, event: QueueIterationCompletedEvent, **kwargs
    ) -> Generator[StreamResponse, None, None]:
        """Handle iteration completed events."""
        self._ensure_workflow_initialized()

        iter_finish_resp = self._workflow_response_converter.workflow_iteration_completed_to_stream_response(
            task_id=self._application_generate_entity.task_id,
            workflow_execution_id=self._workflow_run_id,
            event=event,
        )
        yield iter_finish_resp

    def _handle_loop_start_event(self, event: QueueLoopStartEvent, **kwargs) -> Generator[StreamResponse, None, None]:
        """Handle loop start events."""
        self._ensure_workflow_initialized()

        loop_start_resp = self._workflow_response_converter.workflow_loop_start_to_stream_response(
            task_id=self._application_generate_entity.task_id,
            workflow_execution_id=self._workflow_run_id,
            event=event,
        )
        yield loop_start_resp

    def _handle_loop_next_event(self, event: QueueLoopNextEvent, **kwargs) -> Generator[StreamResponse, None, None]:
        """Handle loop next events."""
        self._ensure_workflow_initialized()

        loop_next_resp = self._workflow_response_converter.workflow_loop_next_to_stream_response(
            task_id=self._application_generate_entity.task_id,
            workflow_execution_id=self._workflow_run_id,
            event=event,
        )
        yield loop_next_resp

    def _handle_loop_completed_event(
        self, event: QueueLoopCompletedEvent, **kwargs
    ) -> Generator[StreamResponse, None, None]:
        """Handle loop completed events."""
        self._ensure_workflow_initialized()

        loop_finish_resp = self._workflow_response_converter.workflow_loop_completed_to_stream_response(
            task_id=self._application_generate_entity.task_id,
            workflow_execution_id=self._workflow_run_id,
            event=event,
        )
        yield loop_finish_resp

    def _handle_workflow_succeeded_event(
        self,
        event: QueueWorkflowSucceededEvent,
        *,
        graph_runtime_state: Optional[GraphRuntimeState] = None,
        trace_manager: Optional[TraceQueueManager] = None,
        **kwargs,
    ) -> Generator[StreamResponse, None, None]:
        """Handle workflow succeeded events."""
        self._ensure_workflow_initialized()
        validated_state = self._ensure_graph_runtime_initialized(graph_runtime_state)

        with self._database_session() as session:
            workflow_execution = self._workflow_cycle_manager.handle_workflow_run_success(
                workflow_run_id=self._workflow_run_id,
                total_tokens=validated_state.total_tokens,
                total_steps=validated_state.node_run_steps,
                outputs=event.outputs,
                conversation_id=self._conversation_id,
                trace_manager=trace_manager,
                external_trace_id=self._application_generate_entity.extras.get("external_trace_id"),
            )
            workflow_finish_resp = self._workflow_response_converter.workflow_finish_to_stream_response(
                session=session,
                task_id=self._application_generate_entity.task_id,
                workflow_execution=workflow_execution,
            )

        yield workflow_finish_resp
        self._base_task_pipeline._queue_manager.publish(QueueAdvancedChatMessageEndEvent(), PublishFrom.TASK_PIPELINE)

    def _handle_workflow_partial_success_event(
        self,
        event: QueueWorkflowPartialSuccessEvent,
        *,
        graph_runtime_state: Optional[GraphRuntimeState] = None,
        trace_manager: Optional[TraceQueueManager] = None,
        **kwargs,
    ) -> Generator[StreamResponse, None, None]:
        """Handle workflow partial success events."""
        self._ensure_workflow_initialized()
        validated_state = self._ensure_graph_runtime_initialized(graph_runtime_state)

        with self._database_session() as session:
            workflow_execution = self._workflow_cycle_manager.handle_workflow_run_partial_success(
                workflow_run_id=self._workflow_run_id,
                total_tokens=validated_state.total_tokens,
                total_steps=validated_state.node_run_steps,
                outputs=event.outputs,
                exceptions_count=event.exceptions_count,
                conversation_id=None,
                trace_manager=trace_manager,
                external_trace_id=self._application_generate_entity.extras.get("external_trace_id"),
            )
            workflow_finish_resp = self._workflow_response_converter.workflow_finish_to_stream_response(
                session=session,
                task_id=self._application_generate_entity.task_id,
                workflow_execution=workflow_execution,
            )

        yield workflow_finish_resp
        self._base_task_pipeline._queue_manager.publish(QueueAdvancedChatMessageEndEvent(), PublishFrom.TASK_PIPELINE)

    def _handle_workflow_failed_event(
        self,
        event: QueueWorkflowFailedEvent,
        *,
        graph_runtime_state: Optional[GraphRuntimeState] = None,
        trace_manager: Optional[TraceQueueManager] = None,
        **kwargs,
    ) -> Generator[StreamResponse, None, None]:
        """Handle workflow failed events."""
        self._ensure_workflow_initialized()
        validated_state = self._ensure_graph_runtime_initialized(graph_runtime_state)

        with self._database_session() as session:
            workflow_execution = self._workflow_cycle_manager.handle_workflow_run_failed(
                workflow_run_id=self._workflow_run_id,
                total_tokens=validated_state.total_tokens,
                total_steps=validated_state.node_run_steps,
                status=WorkflowExecutionStatus.FAILED,
                error_message=event.error,
                conversation_id=self._conversation_id,
                trace_manager=trace_manager,
                exceptions_count=event.exceptions_count,
                external_trace_id=self._application_generate_entity.extras.get("external_trace_id"),
            )
            workflow_finish_resp = self._workflow_response_converter.workflow_finish_to_stream_response(
                session=session,
                task_id=self._application_generate_entity.task_id,
                workflow_execution=workflow_execution,
            )
            err_event = QueueErrorEvent(error=ValueError(f"Run failed: {workflow_execution.error_message}"))
            err = self._base_task_pipeline._handle_error(event=err_event, session=session, message_id=self._message_id)

        yield workflow_finish_resp
        yield self._base_task_pipeline._error_to_stream_response(err)

    def _handle_stop_event(
        self,
        event: QueueStopEvent,
        *,
        graph_runtime_state: Optional[GraphRuntimeState] = None,
        trace_manager: Optional[TraceQueueManager] = None,
        **kwargs,
    ) -> Generator[StreamResponse, None, None]:
        """Handle stop events."""
        if self._workflow_run_id and graph_runtime_state:
            with self._database_session() as session:
                workflow_execution = self._workflow_cycle_manager.handle_workflow_run_failed(
                    workflow_run_id=self._workflow_run_id,
                    total_tokens=graph_runtime_state.total_tokens,
                    total_steps=graph_runtime_state.node_run_steps,
                    status=WorkflowExecutionStatus.STOPPED,
                    error_message=event.get_stop_reason(),
                    conversation_id=self._conversation_id,
                    trace_manager=trace_manager,
                    external_trace_id=self._application_generate_entity.extras.get("external_trace_id"),
                )
                workflow_finish_resp = self._workflow_response_converter.workflow_finish_to_stream_response(
                    session=session,
                    task_id=self._application_generate_entity.task_id,
                    workflow_execution=workflow_execution,
                )
                # Save message
                self._save_message(session=session, graph_runtime_state=graph_runtime_state)

            yield workflow_finish_resp
        elif event.stopped_by in (
            QueueStopEvent.StopBy.INPUT_MODERATION,
            QueueStopEvent.StopBy.ANNOTATION_REPLY,
        ):
            # When hitting input-moderation or annotation-reply, the workflow will not start
            with self._database_session() as session:
                # Save message
                self._save_message(session=session)

        yield self._message_end_to_stream_response()

    def _handle_advanced_chat_message_end_event(
        self,
        event: QueueAdvancedChatMessageEndEvent,
        *,
        graph_runtime_state: Optional[GraphRuntimeState] = None,
        **kwargs,
    ) -> Generator[StreamResponse, None, None]:
        """Handle advanced chat message end events."""
        self._ensure_graph_runtime_initialized(graph_runtime_state)

        output_moderation_answer = self._base_task_pipeline._handle_output_moderation_when_task_finished(
            self._task_state.answer
        )
        if output_moderation_answer:
            self._task_state.answer = output_moderation_answer
            yield self._message_cycle_manager.message_replace_to_stream_response(
                answer=output_moderation_answer,
                reason=QueueMessageReplaceEvent.MessageReplaceReason.OUTPUT_MODERATION,
            )

        # Save message
        with self._database_session() as session:
            self._save_message(session=session, graph_runtime_state=graph_runtime_state)

        yield self._message_end_to_stream_response()

    def _handle_retriever_resources_event(
        self, event: QueueRetrieverResourcesEvent, **kwargs
    ) -> Generator[StreamResponse, None, None]:
        """Handle retriever resources events."""
        self._message_cycle_manager.handle_retriever_resources(event)

        with self._database_session() as session:
            message = self._get_message(session=session)
            message.message_metadata = self._task_state.metadata.model_dump_json()
        return
        yield  # Make this a generator

    def _handle_annotation_reply_event(
        self, event: QueueAnnotationReplyEvent, **kwargs
    ) -> Generator[StreamResponse, None, None]:
        """Handle annotation reply events."""
        self._message_cycle_manager.handle_annotation_reply(event)

        with self._database_session() as session:
            message = self._get_message(session=session)
            message.message_metadata = self._task_state.metadata.model_dump_json()
        return
        yield  # Make this a generator

    def _handle_message_replace_event(
        self, event: QueueMessageReplaceEvent, **kwargs
    ) -> Generator[StreamResponse, None, None]:
        """Handle message replace events."""
        yield self._message_cycle_manager.message_replace_to_stream_response(answer=event.text, reason=event.reason)

    def _handle_agent_log_event(self, event: QueueAgentLogEvent, **kwargs) -> Generator[StreamResponse, None, None]:
        """Handle agent log events."""
        yield self._workflow_response_converter.handle_agent_log(
            task_id=self._application_generate_entity.task_id, event=event
        )

    def _get_event_handlers(self) -> dict[type, Callable]:
        """Get mapping of event types to their handlers using fluent pattern."""
        return {
            # Basic events
            QueuePingEvent: self._handle_ping_event,
            QueueErrorEvent: self._handle_error_event,
            QueueTextChunkEvent: self._handle_text_chunk_event,
            # Workflow events
            QueueWorkflowStartedEvent: self._handle_workflow_started_event,
            QueueWorkflowSucceededEvent: self._handle_workflow_succeeded_event,
            QueueWorkflowPartialSuccessEvent: self._handle_workflow_partial_success_event,
            QueueWorkflowFailedEvent: self._handle_workflow_failed_event,
            # Node events
            QueueNodeRetryEvent: self._handle_node_retry_event,
            QueueNodeStartedEvent: self._handle_node_started_event,
            QueueNodeSucceededEvent: self._handle_node_succeeded_event,
            # Parallel branch events
            QueueParallelBranchRunStartedEvent: self._handle_parallel_branch_started_event,
            # Iteration events
            QueueIterationStartEvent: self._handle_iteration_start_event,
            QueueIterationNextEvent: self._handle_iteration_next_event,
            QueueIterationCompletedEvent: self._handle_iteration_completed_event,
            # Loop events
            QueueLoopStartEvent: self._handle_loop_start_event,
            QueueLoopNextEvent: self._handle_loop_next_event,
            QueueLoopCompletedEvent: self._handle_loop_completed_event,
            # Control events
            QueueStopEvent: self._handle_stop_event,
            # Message events
            QueueRetrieverResourcesEvent: self._handle_retriever_resources_event,
            QueueAnnotationReplyEvent: self._handle_annotation_reply_event,
            QueueMessageReplaceEvent: self._handle_message_replace_event,
            QueueAdvancedChatMessageEndEvent: self._handle_advanced_chat_message_end_event,
            QueueAgentLogEvent: self._handle_agent_log_event,
        }

    def _dispatch_event(
        self,
        event: Any,
        *,
        graph_runtime_state: Optional[GraphRuntimeState] = None,
        tts_publisher: Optional[AppGeneratorTTSPublisher] = None,
        trace_manager: Optional[TraceQueueManager] = None,
        queue_message: Optional[Union[WorkflowQueueMessage, MessageQueueMessage]] = None,
    ) -> Generator[StreamResponse, None, None]:
        """Dispatch events using elegant pattern matching."""
        handlers = self._get_event_handlers()
        event_type = type(event)

        # Direct handler lookup
        if handler := handlers.get(event_type):
            yield from handler(
                event,
                graph_runtime_state=graph_runtime_state,
                tts_publisher=tts_publisher,
                trace_manager=trace_manager,
                queue_message=queue_message,
            )
            return

        # Handle node failure events with isinstance check
        if isinstance(
            event,
            (
                QueueNodeFailedEvent,
                QueueNodeInIterationFailedEvent,
                QueueNodeInLoopFailedEvent,
                QueueNodeExceptionEvent,
            ),
        ):
            yield from self._handle_node_failed_events(
                event,
                graph_runtime_state=graph_runtime_state,
                tts_publisher=tts_publisher,
                trace_manager=trace_manager,
                queue_message=queue_message,
            )
            return

        # Handle parallel branch finished events with isinstance check
        if isinstance(event, (QueueParallelBranchRunSucceededEvent, QueueParallelBranchRunFailedEvent)):
            yield from self._handle_parallel_branch_finished_events(
                event,
                graph_runtime_state=graph_runtime_state,
                tts_publisher=tts_publisher,
                trace_manager=trace_manager,
                queue_message=queue_message,
            )
            return

        # For unhandled events, we continue (original behavior)
        return

    def _process_stream_response(
        self,
        tts_publisher: Optional[AppGeneratorTTSPublisher] = None,
        trace_manager: Optional[TraceQueueManager] = None,
    ) -> Generator[StreamResponse, None, None]:
        """
        Process stream response using elegant Fluent Python patterns.
        Maintains exact same functionality as original 57-if-statement version.
        """
        # Initialize graph runtime state
        graph_runtime_state: Optional[GraphRuntimeState] = None

        for queue_message in self._base_task_pipeline._queue_manager.listen():
            event = queue_message.event

            match event:
                case QueueWorkflowStartedEvent():
                    graph_runtime_state = event.graph_runtime_state
                    yield from self._handle_workflow_started_event(event)

                case QueueTextChunkEvent():
                    yield from self._handle_text_chunk_event(
                        event, tts_publisher=tts_publisher, queue_message=queue_message
                    )

                case QueueErrorEvent():
                    yield from self._handle_error_event(event)
                    break

                case QueueWorkflowFailedEvent():
                    yield from self._handle_workflow_failed_event(
                        event, graph_runtime_state=graph_runtime_state, trace_manager=trace_manager
                    )
                    break

                case QueueStopEvent():
                    yield from self._handle_stop_event(
                        event, graph_runtime_state=graph_runtime_state, trace_manager=trace_manager
                    )
                    break

                # Handle all other events through elegant dispatch
                case _:
                    if responses := list(
                        self._dispatch_event(
                            event,
                            graph_runtime_state=graph_runtime_state,
                            tts_publisher=tts_publisher,
                            trace_manager=trace_manager,
                            queue_message=queue_message,
                        )
                    ):
                        yield from responses

        if tts_publisher:
            tts_publisher.publish(None)

        if self._conversation_name_generate_thread:
            self._conversation_name_generate_thread.join()

    def _save_message(self, *, session: Session, graph_runtime_state: Optional[GraphRuntimeState] = None) -> None:
        message = self._get_message(session=session)
        message.answer = self._task_state.answer
        message.provider_response_latency = time.perf_counter() - self._base_task_pipeline._start_at
        message.message_metadata = self._task_state.metadata.model_dump_json()
        message_files = [
            MessageFile(
                message_id=message.id,
                type=file["type"],
                transfer_method=file["transfer_method"],
                url=file["remote_url"],
                belongs_to="assistant",
                upload_file_id=file["related_id"],
                created_by_role=CreatorUserRole.ACCOUNT
                if message.invoke_from in {InvokeFrom.EXPLORE, InvokeFrom.DEBUGGER}
                else CreatorUserRole.END_USER,
                created_by=message.from_account_id or message.from_end_user_id or "",
            )
            for file in self._recorded_files
        ]
        session.add_all(message_files)

        if graph_runtime_state and graph_runtime_state.llm_usage:
            usage = graph_runtime_state.llm_usage
            message.message_tokens = usage.prompt_tokens
            message.message_unit_price = usage.prompt_unit_price
            message.message_price_unit = usage.prompt_price_unit
            message.answer_tokens = usage.completion_tokens
            message.answer_unit_price = usage.completion_unit_price
            message.answer_price_unit = usage.completion_price_unit
            message.total_price = usage.total_price
            message.currency = usage.currency
            self._task_state.metadata.usage = usage
        else:
            self._task_state.metadata.usage = LLMUsage.empty_usage()
        message_was_created.send(
            message,
            application_generate_entity=self._application_generate_entity,
        )

    def _message_end_to_stream_response(self) -> MessageEndStreamResponse:
        """
        Message end to stream response.
        :return:
        """
        extras = self._task_state.metadata.model_dump()

        if self._task_state.metadata.annotation_reply:
            del extras["annotation_reply"]

        return MessageEndStreamResponse(
            task_id=self._application_generate_entity.task_id,
            id=self._message_id,
            files=self._recorded_files,
            metadata=extras,
        )

    def _handle_output_moderation_chunk(self, text: str) -> bool:
        """
        Handle output moderation chunk.
        :param text: text
        :return: True if output moderation should direct output, otherwise False
        """
        if self._base_task_pipeline._output_moderation_handler:
            if self._base_task_pipeline._output_moderation_handler.should_direct_output():
                self._task_state.answer = self._base_task_pipeline._output_moderation_handler.get_final_output()
                self._base_task_pipeline._queue_manager.publish(
                    QueueTextChunkEvent(text=self._task_state.answer), PublishFrom.TASK_PIPELINE
                )

                self._base_task_pipeline._queue_manager.publish(
                    QueueStopEvent(stopped_by=QueueStopEvent.StopBy.OUTPUT_MODERATION), PublishFrom.TASK_PIPELINE
                )
                return True
            else:
                self._base_task_pipeline._output_moderation_handler.append_new_token(text)

        return False

    def _get_message(self, *, session: Session):
        stmt = select(Message).where(Message.id == self._message_id)
        message = session.scalar(stmt)
        if not message:
            raise ValueError(f"Message not found: {self._message_id}")
        return message

    def _save_output_for_event(self, event: QueueNodeSucceededEvent | QueueNodeExceptionEvent, node_execution_id: str):
        with Session(db.engine) as session, session.begin():
            saver = self._draft_var_saver_factory(
                session=session,
                app_id=self._application_generate_entity.app_config.app_id,
                node_id=event.node_id,
                node_type=event.node_type,
                node_execution_id=node_execution_id,
                enclosing_node_id=event.in_loop_id or event.in_iteration_id,
            )
            saver.save(event.process_data, event.outputs)<|MERGE_RESOLUTION|>--- conflicted
+++ resolved
@@ -76,17 +76,9 @@
 from extensions.ext_database import db
 from models import AppMode, Conversation, EndUser, Message, MessageFile  # 二开部分End - 密钥额度限制，新增AppMode
 from models.account import Account
-<<<<<<< HEAD
 from models.api_token_money_extend import ApiTokenMessageJoinsExtend  # 二开部分End - 密钥额度限制
-from models.enums import CreatedByRole
-from models.workflow import (
-    Workflow,
-    WorkflowRunStatus,
-)
-=======
 from models.enums import CreatorUserRole
 from models.workflow import Workflow
->>>>>>> 0baccb9e
 
 logger = logging.getLogger(__name__)
 
@@ -326,6 +318,15 @@
 
         with self._database_session() as session:
             workflow_execution = self._workflow_cycle_manager.handle_workflow_run_start()
+
+            # ------------------- 二开部分Begin - 密钥额度限制 -------------------
+            app_token_id = self._application_generate_entity.extras.get("app_token_id")
+            if app_token_id:
+                ApiTokenMessageJoinsExtend(
+                    app_token_id=app_token_id, record_id=workflow_execution.id_, app_mode=AppMode.ADVANCED_CHAT.value
+                ).add_app_token_record_id()
+                # ------------------- 二开部分End - 密钥额度限制 -------------------
+
             self._workflow_run_id = workflow_execution.id_
 
             message = self._get_message(session=session)
@@ -454,55 +455,12 @@
         """Handle parallel branch started events."""
         self._ensure_workflow_initialized()
 
-<<<<<<< HEAD
-            if isinstance(event, QueuePingEvent):
-                yield self._base_task_pipeline._ping_stream_response()
-            elif isinstance(event, QueueErrorEvent):
-                with Session(db.engine, expire_on_commit=False) as session:
-                    err = self._base_task_pipeline._handle_error(
-                        event=event, session=session, message_id=self._message_id
-                    )
-                    session.commit()
-                yield self._base_task_pipeline._error_to_stream_response(err)
-                break
-            elif isinstance(event, QueueWorkflowStartedEvent):
-                # override graph runtime state
-                graph_runtime_state = event.graph_runtime_state
-
-                with Session(db.engine, expire_on_commit=False) as session:
-                    # init workflow run
-                    workflow_run = self._workflow_cycle_manager._handle_workflow_run_start(
-                        session=session,
-                        workflow_id=self._workflow_id,
-                        user_id=self._user_id,
-                        created_by_role=self._created_by_role,
-                    )
-
-                    # ------------------- 二开部分Begin - 密钥额度限制 -------------------
-                    app_token_id = self._application_generate_entity.extras.get("app_token_id")
-                    if app_token_id:
-                        ApiTokenMessageJoinsExtend(
-                            app_token_id=app_token_id, record_id=workflow_run.id, app_mode=AppMode.ADVANCED_CHAT.value
-                        ).add_app_token_record_id()
-                        # ------------------- 二开部分End - 密钥额度限制 -------------------
-
-                    self._workflow_run_id = workflow_run.id
-                    message = self._get_message(session=session)
-                    if not message:
-                        raise ValueError(f"Message not found: {self._message_id}")
-                    message.workflow_run_id = workflow_run.id
-                    workflow_start_resp = self._workflow_cycle_manager._workflow_start_to_stream_response(
-                        session=session, task_id=self._application_generate_entity.task_id, workflow_run=workflow_run
-                    )
-                    session.commit()
-=======
         parallel_start_resp = self._workflow_response_converter.workflow_parallel_branch_start_to_stream_response(
             task_id=self._application_generate_entity.task_id,
             workflow_execution_id=self._workflow_run_id,
             event=event,
         )
         yield parallel_start_resp
->>>>>>> 0baccb9e
 
     def _handle_parallel_branch_finished_events(
         self, event: Union[QueueParallelBranchRunSucceededEvent, QueueParallelBranchRunFailedEvent], **kwargs
