--- conflicted
+++ resolved
@@ -18,13 +18,8 @@
     && apt-get install -y --no-install-recommends gcc g++ libc-dev libffi-dev libgmp-dev libmpfr-dev libmpc-dev
 
 # Install Python dependencies
-<<<<<<< HEAD
-COPY pyproject.toml poetry.lock ./
-RUN poetry lock && poetry install --sync --no-cache --no-root
-=======
 COPY pyproject.toml uv.lock ./
 RUN uv sync --locked --no-dev
->>>>>>> 0baccb9e
 
 # production stage
 FROM base AS production
