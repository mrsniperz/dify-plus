import RoutePrefixHandle from './routePrefixHandle'
import type { Viewport } from 'next'
import I18nServer from './components/i18n-server'
import BrowserInitializer from './components/browser-initializer'
import SentryInitializer from './components/sentry-initializer'
import { getLocaleOnServer } from '@/i18n-config/server'
import { TanstackQueryInitializer } from '@/context/query-client'
import { ThemeProvider } from 'next-themes'
import './styles/globals.css'
import './styles/markdown.scss'
import GlobalPublicStoreProvider from '@/context/global-public-context'
import { DatasetAttr } from '@/types/feature'

export const viewport: Viewport = {
  width: 'device-width',
  initialScale: 1,
  maximumScale: 1,
  viewportFit: 'cover',
  userScalable: false,
}

const LocaleLayout = async ({
  children,
}: {
  children: React.ReactNode
}) => {
  const locale = await getLocaleOnServer()
<<<<<<< HEAD
=======

  const datasetMap: Record<DatasetAttr, string | undefined> = {
    [DatasetAttr.DATA_API_PREFIX]: process.env.NEXT_PUBLIC_API_PREFIX,
    [DatasetAttr.DATA_PUBLIC_API_PREFIX]: process.env.NEXT_PUBLIC_PUBLIC_API_PREFIX,
    [DatasetAttr.DATA_MARKETPLACE_API_PREFIX]: process.env.NEXT_PUBLIC_MARKETPLACE_API_PREFIX,
    [DatasetAttr.DATA_MARKETPLACE_URL_PREFIX]: process.env.NEXT_PUBLIC_MARKETPLACE_URL_PREFIX,
    [DatasetAttr.DATA_PUBLIC_EDITION]: process.env.NEXT_PUBLIC_EDITION,
    [DatasetAttr.DATA_PUBLIC_SUPPORT_MAIL_LOGIN]: process.env.NEXT_PUBLIC_SUPPORT_MAIL_LOGIN,
    [DatasetAttr.DATA_PUBLIC_SENTRY_DSN]: process.env.NEXT_PUBLIC_SENTRY_DSN,
    [DatasetAttr.DATA_PUBLIC_MAINTENANCE_NOTICE]: process.env.NEXT_PUBLIC_MAINTENANCE_NOTICE,
    [DatasetAttr.DATA_PUBLIC_SITE_ABOUT]: process.env.NEXT_PUBLIC_SITE_ABOUT,
    [DatasetAttr.DATA_PUBLIC_TEXT_GENERATION_TIMEOUT_MS]: process.env.NEXT_PUBLIC_TEXT_GENERATION_TIMEOUT_MS,
    [DatasetAttr.DATA_PUBLIC_MAX_TOOLS_NUM]: process.env.NEXT_PUBLIC_MAX_TOOLS_NUM,
    [DatasetAttr.DATA_PUBLIC_MAX_PARALLEL_LIMIT]: process.env.NEXT_PUBLIC_MAX_PARALLEL_LIMIT,
    [DatasetAttr.DATA_PUBLIC_TOP_K_MAX_VALUE]: process.env.NEXT_PUBLIC_TOP_K_MAX_VALUE,
    [DatasetAttr.DATA_PUBLIC_INDEXING_MAX_SEGMENTATION_TOKENS_LENGTH]: process.env.NEXT_PUBLIC_INDEXING_MAX_SEGMENTATION_TOKENS_LENGTH,
    [DatasetAttr.DATA_PUBLIC_LOOP_NODE_MAX_COUNT]: process.env.NEXT_PUBLIC_LOOP_NODE_MAX_COUNT,
    [DatasetAttr.DATA_PUBLIC_MAX_ITERATIONS_NUM]: process.env.NEXT_PUBLIC_MAX_ITERATIONS_NUM,
    [DatasetAttr.DATA_PUBLIC_MAX_TREE_DEPTH]: process.env.NEXT_PUBLIC_MAX_TREE_DEPTH,
    [DatasetAttr.DATA_PUBLIC_ALLOW_UNSAFE_DATA_SCHEME]: process.env.NEXT_PUBLIC_ALLOW_UNSAFE_DATA_SCHEME,
    [DatasetAttr.DATA_PUBLIC_ENABLE_WEBSITE_JINAREADER]: process.env.NEXT_PUBLIC_ENABLE_WEBSITE_JINAREADER,
    [DatasetAttr.DATA_PUBLIC_ENABLE_WEBSITE_FIRECRAWL]: process.env.NEXT_PUBLIC_ENABLE_WEBSITE_FIRECRAWL,
    [DatasetAttr.DATA_PUBLIC_ENABLE_WEBSITE_WATERCRAWL]: process.env.NEXT_PUBLIC_ENABLE_WEBSITE_WATERCRAWL,
  }

>>>>>>> 0baccb9e
  return (
    <html lang={locale ?? 'en'} className="h-full" suppressHydrationWarning>
      <head>
        <meta name="theme-color" content="#FFFFFF"/>
        <meta name="mobile-web-app-capable" content="yes"/>
        <meta name="apple-mobile-web-app-capable" content="yes"/>
        <meta name="apple-mobile-web-app-status-bar-style" content="default"/>
        <script src='//g.alicdn.com/code/npm/@ali/dingtalk-h5-remote-debug/0.1.3/index.js' />
      </head>
      <body
        className="color-scheme h-full select-auto"
        {...datasetMap}
      >
        <ThemeProvider
          attribute='data-theme'
          defaultTheme='system'
          enableSystem
          disableTransitionOnChange
          enableColorScheme={false}
        >
          <BrowserInitializer>
            <SentryInitializer>
              <TanstackQueryInitializer>
                <I18nServer>
                  <GlobalPublicStoreProvider>
                    {children}
                  </GlobalPublicStoreProvider>
                </I18nServer>
              </TanstackQueryInitializer>
            </SentryInitializer>
          </BrowserInitializer>
        </ThemeProvider>
        <RoutePrefixHandle />
      </body>
    </html>
  )
}

export default LocaleLayout<|MERGE_RESOLUTION|>--- conflicted
+++ resolved
@@ -25,8 +25,6 @@
   children: React.ReactNode
 }) => {
   const locale = await getLocaleOnServer()
-<<<<<<< HEAD
-=======
 
   const datasetMap: Record<DatasetAttr, string | undefined> = {
     [DatasetAttr.DATA_API_PREFIX]: process.env.NEXT_PUBLIC_API_PREFIX,
@@ -52,7 +50,6 @@
     [DatasetAttr.DATA_PUBLIC_ENABLE_WEBSITE_WATERCRAWL]: process.env.NEXT_PUBLIC_ENABLE_WEBSITE_WATERCRAWL,
   }
 
->>>>>>> 0baccb9e
   return (
     <html lang={locale ?? 'en'} className="h-full" suppressHydrationWarning>
       <head>
