--- conflicted
+++ resolved
@@ -4,11 +4,8 @@
 } from 'react'
 import { useAsyncEffect } from 'ahooks'
 import { useTranslation } from 'react-i18next'
-<<<<<<< HEAD
 import { RiLoopLeftLine } from '@remixicon/react'
 import { useRouter, useSearchParams } from 'next/navigation' // You must log in to access your account extend
-=======
->>>>>>> 1be0d26c
 import {
   EmbeddedChatbotContext,
   useEmbeddedChatbotContext,
