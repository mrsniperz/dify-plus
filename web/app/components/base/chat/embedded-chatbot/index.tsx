--- conflicted
+++ resolved
@@ -3,8 +3,6 @@
   useEffect,
 } from 'react'
 import { useTranslation } from 'react-i18next'
-import { RiLoopLeftLine } from '@remixicon/react'
-import { useRouter, useSearchParams } from 'next/navigation' // You must log in to access your account extend
 import {
   EmbeddedChatbotContext,
   useEmbeddedChatbotContext,
@@ -177,53 +175,6 @@
 }
 
 const EmbeddedChatbot = () => {
-<<<<<<< HEAD
-  const [initialized, setInitialized] = useState(false)
-  const [appUnavailable, setAppUnavailable] = useState<boolean>(false)
-  const [isUnknownReason, setIsUnknownReason] = useState<boolean>(false)
-
-  useAsyncEffect(async () => {
-    if (!initialized) {
-      try {
-        await checkOrSetAccessToken()
-      }
-      catch (e: any) {
-        if (e.status === 404) {
-          setAppUnavailable(true)
-        }
-        else {
-          setIsUnknownReason(true)
-          setAppUnavailable(true)
-        }
-      }
-      setInitialized(true)
-    }
-  }, [])
-
-  // ------------------------ start You must log in to access your account extend ------------------------
-  const router = useRouter()
-  const searchParams = useSearchParams()
-  const consoleToken = searchParams.get('console_token')
-  const consoleTokenFromLocalStorage = localStorage?.getItem('console_token')
-
-  if (!(consoleToken || consoleTokenFromLocalStorage)) {
-    if (typeof window !== 'undefined') {
-      if (window.location !== undefined)
-        localStorage?.setItem('redirect_url', window.location.href)
-      router.replace('/signin')
-    }
-    return null
-  }
-  // ------------------------ end You must log in to access your account extend ------------------------
-
-  if (!initialized)
-    return null
-
-  if (appUnavailable)
-    return <AppUnavailable isUnknownReason={isUnknownReason} />
-
-=======
->>>>>>> 0baccb9e
   return <EmbeddedChatbotWrapper />
 }
 
