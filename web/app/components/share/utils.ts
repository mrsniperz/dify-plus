--- conflicted
+++ resolved
@@ -2,33 +2,6 @@
 import { fetchAccessToken } from '@/service/share'
 import { getProcessedSystemVariablesFromUrlParams } from '../base/chat/utils'
 
-<<<<<<< HEAD
-export const checkOrSetAccessToken = async () => {
-    const sharedToken = globalThis.location.pathname.split('/').slice(-1)[0]
-    const accessToken = localStorage.getItem('token') || JSON.stringify({ [sharedToken]: '' })
-    let accessTokenJson = { [sharedToken]: '' }
-    try {
-        accessTokenJson = JSON.parse(accessToken)
-    }
-    catch (e) {
-
-    }
-    if (!accessTokenJson[sharedToken]) {
-        const sysUserId = (await getProcessedSystemVariablesFromUrlParams()).user_id
-        const res = await fetchAccessToken(sharedToken, sysUserId)
-        accessTokenJson[sharedToken] = res.access_token
-        localStorage.setItem('token', JSON.stringify(accessTokenJson))
-    }
-}
-
-export const setAccessToken = async (sharedToken: string, token: string) => {
-    const accessToken = localStorage.getItem('token') || JSON.stringify({ [sharedToken]: '' })
-    let accessTokenJson = { [sharedToken]: '' }
-    try {
-        accessTokenJson = JSON.parse(accessToken)
-    }
-    catch (e) {
-=======
 export const isTokenV1 = (token: Record<string, any>) => {
   return !token.version
 }
@@ -42,14 +15,14 @@
   const userId = (await getProcessedSystemVariablesFromUrlParams()).user_id
   const accessToken = localStorage.getItem('token') || JSON.stringify(getInitialTokenV2())
   let accessTokenJson = getInitialTokenV2()
-  try {
-    accessTokenJson = JSON.parse(accessToken)
+    try {
+        accessTokenJson = JSON.parse(accessToken)
     if (isTokenV1(accessTokenJson))
       accessTokenJson = getInitialTokenV2()
   }
   catch {
 
-  }
+    }
 
   if (!accessTokenJson[sharedToken]?.[userId || 'DEFAULT']) {
     const webAppAccessToken = localStorage.getItem('webapp_access_token')
@@ -58,56 +31,32 @@
       ...accessTokenJson[sharedToken],
       [userId || 'DEFAULT']: res.access_token,
     }
-    localStorage.setItem('token', JSON.stringify(accessTokenJson))
-  }
+        localStorage.setItem('token', JSON.stringify(accessTokenJson))
+    }
 }
 
 export const setAccessToken = (sharedToken: string, token: string, user_id?: string) => {
   const accessToken = localStorage.getItem('token') || JSON.stringify(getInitialTokenV2())
   let accessTokenJson = getInitialTokenV2()
-  try {
-    accessTokenJson = JSON.parse(accessToken)
+    try {
+        accessTokenJson = JSON.parse(accessToken)
     if (isTokenV1(accessTokenJson))
       accessTokenJson = getInitialTokenV2()
-  }
+    }
   catch {
->>>>>>> 0baccb9e
 
     }
 
     localStorage.removeItem(CONVERSATION_ID_INFO)
 
-<<<<<<< HEAD
-    accessTokenJson[sharedToken] = token
-    localStorage.setItem('token', JSON.stringify(accessTokenJson))
-}
-
-export const removeAccessToken = () => {
-    const sharedToken = globalThis.location.pathname.split('/').slice(-1)[0]
-
-    const accessToken = localStorage.getItem('token') || JSON.stringify({ [sharedToken]: '' })
-    let accessTokenJson = { [sharedToken]: '' }
-    try {
-        accessTokenJson = JSON.parse(accessToken)
-    }
-    catch (e) {
-
-    }
-
-    localStorage.removeItem(CONVERSATION_ID_INFO)
-
-    delete accessTokenJson[sharedToken]
-    localStorage.setItem('token', JSON.stringify(accessTokenJson))
-=======
   accessTokenJson[sharedToken] = {
     ...accessTokenJson[sharedToken],
     [user_id || 'DEFAULT']: token,
   }
-  localStorage.setItem('token', JSON.stringify(accessTokenJson))
+    localStorage.setItem('token', JSON.stringify(accessTokenJson))
 }
 
 export const removeAccessToken = () => {
   localStorage.removeItem('token')
   localStorage.removeItem('webapp_access_token')
->>>>>>> 0baccb9e
 }