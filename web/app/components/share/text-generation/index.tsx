'use client'
import type { FC } from 'react'
import React, { useCallback, useEffect, useRef, useState } from 'react'
import { useTranslation } from 'react-i18next'
import {
  RiBookmark3Line,
  RiErrorWarningFill,
} from '@remixicon/react'
import { useBoolean } from 'ahooks'
import { usePathname, useRouter, useSearchParams } from 'next/navigation'
import TabHeader from '../../base/tab-header'
import { checkOrSetAccessToken } from '../utils'
import MenuDropdown from './menu-dropdown'
import RunBatch from './run-batch'
import ResDownload from './run-batch/res-download'
import useBreakpoints, { MediaType } from '@/hooks/use-breakpoints'
import RunOnce from '@/app/components/share/text-generation/run-once'
import { fetchSavedMessage as doFetchSavedMessage, fetchAppInfo, fetchAppParams, removeMessage, saveMessage } from '@/service/share'
import type { SiteInfo } from '@/models/share'
import type {
  MoreLikeThisConfig,
  PromptConfig,
  SavedMessage,
  TextToSpeechConfig,
} from '@/models/debug'
import AppIcon from '@/app/components/base/app-icon'
import Badge from '@/app/components/base/badge'
import { changeLanguage } from '@/i18n/i18next-config'
import Loading from '@/app/components/base/loading'
import { userInputsFormToPromptVariables } from '@/utils/model-config'
import Res from '@/app/components/share/text-generation/result'
import SavedItems from '@/app/components/app/text-generate/saved-items'
import type { InstalledApp } from '@/models/explore'
import { DEFAULT_VALUE_MAX_LEN, appDefaultIconBackground } from '@/config'
import Toast from '@/app/components/base/toast'
import type { VisionFile, VisionSettings } from '@/types/app'
import { Resolution, TransferMethod } from '@/types/app'
import { useAppFavicon } from '@/hooks/use-app-favicon'
import LogoSite from '@/app/components/base/logo/logo-site'
import cn from '@/utils/classnames'

const GROUP_SIZE = 5 // to avoid RPM(Request per minute) limit. The group task finished then the next group.
enum TaskStatus {
  pending = 'pending',
  running = 'running',
  completed = 'completed',
  failed = 'failed',
}

type TaskParam = {
  inputs: Record<string, any>
}

type Task = {
  id: number
  status: TaskStatus
  params: TaskParam
}

export type IMainProps = {
  isInstalledApp?: boolean
  installedAppInfo?: InstalledApp
  isWorkflow?: boolean
}

const TextGeneration: FC<IMainProps> = ({
  isInstalledApp = false,
  installedAppInfo,
  isWorkflow = false,
}) => {
  const { notify } = Toast

  const { t } = useTranslation()
  const media = useBreakpoints()
  const isPC = media === MediaType.pc

  const searchParams = useSearchParams()
  const mode = searchParams.get('mode') || 'create'
  const [currentTab, setCurrentTab] = useState<string>(['create', 'batch'].includes(mode) ? mode : 'create')

  const router = useRouter()
  const pathname = usePathname()
  useEffect(() => {
    const params = new URLSearchParams(searchParams)
    if (params.has('mode')) {
      params.delete('mode')
      router.replace(`${pathname}?${params.toString()}`)
    }
    // eslint-disable-next-line react-hooks/exhaustive-deps
  }, [])

  // Notice this situation isCallBatchAPI but not in batch tab
  const [isCallBatchAPI, setIsCallBatchAPI] = useState(false)
  const isInBatchTab = currentTab === 'batch'
  const [inputs, doSetInputs] = useState<Record<string, any>>({})
  const inputsRef = useRef(inputs)
  const setInputs = useCallback((newInputs: Record<string, any>) => {
    doSetInputs(newInputs)
    inputsRef.current = newInputs
  }, [])
  const [appId, setAppId] = useState<string>('')
  const [siteInfo, setSiteInfo] = useState<SiteInfo | null>(null)
  const [canReplaceLogo, setCanReplaceLogo] = useState<boolean>(false)
  const [customConfig, setCustomConfig] = useState<Record<string, any> | null>(null)
  const [promptConfig, setPromptConfig] = useState<PromptConfig | null>(null)
  const [moreLikeThisConfig, setMoreLikeThisConfig] = useState<MoreLikeThisConfig | null>(null)
  const [textToSpeechConfig, setTextToSpeechConfig] = useState<TextToSpeechConfig | null>(null)

  // save message
  const [savedMessages, setSavedMessages] = useState<SavedMessage[]>([])
  const fetchSavedMessage = async () => {
    const res: any = await doFetchSavedMessage(isInstalledApp, installedAppInfo?.id)
    setSavedMessages(res.data)
  }
  const handleSaveMessage = async (messageId: string) => {
    await saveMessage(messageId, isInstalledApp, installedAppInfo?.id)
    notify({ type: 'success', message: t('common.api.saved') })
    fetchSavedMessage()
  }
  const handleRemoveSavedMessage = async (messageId: string) => {
    await removeMessage(messageId, isInstalledApp, installedAppInfo?.id)
    notify({ type: 'success', message: t('common.api.remove') })
    fetchSavedMessage()
  }

  // send message task
  const [controlSend, setControlSend] = useState(0)
  const [controlStopResponding, setControlStopResponding] = useState(0)
  const [visionConfig, setVisionConfig] = useState<VisionSettings>({
    enabled: false,
    number_limits: 2,
    detail: Resolution.low,
    transfer_methods: [TransferMethod.local_file],
  })
  const [completionFiles, setCompletionFiles] = useState<VisionFile[]>([])

  const handleSend = () => {
    setIsCallBatchAPI(false)
    setControlSend(Date.now())

    // eslint-disable-next-line ts/no-use-before-define
    setAllTaskList([]) // clear batch task running status

    // eslint-disable-next-line ts/no-use-before-define
    showResultPanel()
  }

  const [controlRetry, setControlRetry] = useState(0)
  const handleRetryAllFailedTask = () => {
    setControlRetry(Date.now())
  }
  const [allTaskList, doSetAllTaskList] = useState<Task[]>([])
  const allTaskListRef = useRef<Task[]>([])
  const getLatestTaskList = () => allTaskListRef.current
  const setAllTaskList = (taskList: Task[]) => {
    doSetAllTaskList(taskList)
    allTaskListRef.current = taskList
  }
  const pendingTaskList = allTaskList.filter(task => task.status === TaskStatus.pending)
  const noPendingTask = pendingTaskList.length === 0
  const showTaskList = allTaskList.filter(task => task.status !== TaskStatus.pending)
  const [currGroupNum, doSetCurrGroupNum] = useState(0)
  const currGroupNumRef = useRef(0)
  const setCurrGroupNum = (num: number) => {
    doSetCurrGroupNum(num)
    currGroupNumRef.current = num
  }
  const getCurrGroupNum = () => {
    return currGroupNumRef.current
  }
  const allSuccessTaskList = allTaskList.filter(task => task.status === TaskStatus.completed)
  const allFailedTaskList = allTaskList.filter(task => task.status === TaskStatus.failed)
  const allTasksFinished = allTaskList.every(task => task.status === TaskStatus.completed)
  const allTasksRun = allTaskList.every(task => [TaskStatus.completed, TaskStatus.failed].includes(task.status))
  const [batchCompletionRes, doSetBatchCompletionRes] = useState<Record<string, string>>({})
  const batchCompletionResRef = useRef<Record<string, string>>({})
  const setBatchCompletionRes = (res: Record<string, string>) => {
    doSetBatchCompletionRes(res)
    batchCompletionResRef.current = res
  }
  const getBatchCompletionRes = () => batchCompletionResRef.current
  const exportRes = allTaskList.map((task) => {
    const batchCompletionResLatest = getBatchCompletionRes()
    const res: Record<string, string> = {}
    const { inputs } = task.params
    promptConfig?.prompt_variables.forEach((v) => {
      res[v.name] = inputs[v.key]
    })
    let result = batchCompletionResLatest[task.id]
    // task might return multiple fields, should marshal object to string
    if (typeof batchCompletionResLatest[task.id] === 'object')
      result = JSON.stringify(result)

    res[t('share.generation.completionResult')] = result
    return res
  })
  const checkBatchInputs = (data: string[][]) => {
    if (!data || data.length === 0) {
      notify({ type: 'error', message: t('share.generation.errorMsg.empty') })
      return false
    }
    const headerData = data[0]
    let isMapVarName = true
    promptConfig?.prompt_variables.forEach((item, index) => {
      if (!isMapVarName)
        return

      if (item.name !== headerData[index])
        isMapVarName = false
    })

    if (!isMapVarName) {
      notify({ type: 'error', message: t('share.generation.errorMsg.fileStructNotMatch') })
      return false
    }

    let payloadData = data.slice(1)
    if (payloadData.length === 0) {
      notify({ type: 'error', message: t('share.generation.errorMsg.atLeastOne') })
      return false
    }

    // check middle empty line
    const allEmptyLineIndexes = payloadData.filter(item => item.every(i => i === '')).map(item => payloadData.indexOf(item))
    if (allEmptyLineIndexes.length > 0) {
      let hasMiddleEmptyLine = false
      let startIndex = allEmptyLineIndexes[0] - 1
      allEmptyLineIndexes.forEach((index) => {
        if (hasMiddleEmptyLine)
          return

        if (startIndex + 1 !== index) {
          hasMiddleEmptyLine = true
          return
        }
        startIndex++
      })

      if (hasMiddleEmptyLine) {
        notify({ type: 'error', message: t('share.generation.errorMsg.emptyLine', { rowIndex: startIndex + 2 }) })
        return false
      }
    }

    // check row format
    payloadData = payloadData.filter(item => !item.every(i => i === ''))
    // after remove empty rows in the end, checked again
    if (payloadData.length === 0) {
      notify({ type: 'error', message: t('share.generation.errorMsg.atLeastOne') })
      return false
    }
    let errorRowIndex = 0
    let requiredVarName = ''
    let moreThanMaxLengthVarName = ''
    let maxLength = 0
    payloadData.forEach((item, index) => {
      if (errorRowIndex !== 0)
        return

      promptConfig?.prompt_variables.forEach((varItem, varIndex) => {
        if (errorRowIndex !== 0)
          return
        if (varItem.type === 'string') {
          const maxLen = varItem.max_length || DEFAULT_VALUE_MAX_LEN
          if (item[varIndex].length > maxLen) {
            moreThanMaxLengthVarName = varItem.name
            maxLength = maxLen
            errorRowIndex = index + 1
            return
          }
        }
        if (!varItem.required)
          return

        if (item[varIndex].trim() === '') {
          requiredVarName = varItem.name
          errorRowIndex = index + 1
        }
      })
    })

    if (errorRowIndex !== 0) {
      if (requiredVarName)
        notify({ type: 'error', message: t('share.generation.errorMsg.invalidLine', { rowIndex: errorRowIndex + 1, varName: requiredVarName }) })

      if (moreThanMaxLengthVarName)
        notify({ type: 'error', message: t('share.generation.errorMsg.moreThanMaxLengthLine', { rowIndex: errorRowIndex + 1, varName: moreThanMaxLengthVarName, maxLength }) })

      return false
    }
    return true
  }
  const handleRunBatch = (data: string[][]) => {
    if (!checkBatchInputs(data))
      return
    if (!allTasksFinished) {
      notify({ type: 'info', message: t('appDebug.errorMessage.waitForBatchResponse') })
      return
    }

    const payloadData = data.filter(item => !item.every(i => i === '')).slice(1)
    const varLen = promptConfig?.prompt_variables.length || 0
    setIsCallBatchAPI(true)
    const allTaskList: Task[] = payloadData.map((item, i) => {
      const inputs: Record<string, string> = {}
      if (varLen > 0) {
        item.slice(0, varLen).forEach((input, index) => {
          inputs[promptConfig?.prompt_variables[index].key as string] = input
        })
      }
      return {
        id: i + 1,
        status: i < GROUP_SIZE ? TaskStatus.running : TaskStatus.pending,
        params: {
          inputs,
        },
      }
    })
    setAllTaskList(allTaskList)
    setCurrGroupNum(0)
    setControlSend(Date.now())
    // clear run once task status
    setControlStopResponding(Date.now())

    // eslint-disable-next-line ts/no-use-before-define
    showResultPanel()
  }
  const handleCompleted = (completionRes: string, taskId?: number, isSuccess?: boolean) => {
    const allTaskListLatest = getLatestTaskList()
    const batchCompletionResLatest = getBatchCompletionRes()
    const pendingTaskList = allTaskListLatest.filter(task => task.status === TaskStatus.pending)
    const runTasksCount = 1 + allTaskListLatest.filter(task => [TaskStatus.completed, TaskStatus.failed].includes(task.status)).length
    const needToAddNextGroupTask = (getCurrGroupNum() !== runTasksCount) && pendingTaskList.length > 0 && (runTasksCount % GROUP_SIZE === 0 || (allTaskListLatest.length - runTasksCount < GROUP_SIZE))
    // avoid add many task at the same time
    if (needToAddNextGroupTask)
      setCurrGroupNum(runTasksCount)

    const nextPendingTaskIds = needToAddNextGroupTask ? pendingTaskList.slice(0, GROUP_SIZE).map(item => item.id) : []
    const newAllTaskList = allTaskListLatest.map((item) => {
      if (item.id === taskId) {
        return {
          ...item,
          status: isSuccess ? TaskStatus.completed : TaskStatus.failed,
        }
      }
      if (needToAddNextGroupTask && nextPendingTaskIds.includes(item.id)) {
        return {
          ...item,
          status: TaskStatus.running,
        }
      }
      return item
    })
    setAllTaskList(newAllTaskList)
    if (taskId) {
      setBatchCompletionRes({
        ...batchCompletionResLatest,
        [`${taskId}`]: completionRes,
      })
    }
  }

  const fetchInitData = async () => {
    if (!isInstalledApp)
      await checkOrSetAccessToken()

    return Promise.all([
      isInstalledApp
        ? {
          app_id: installedAppInfo?.id,
          site: {
            title: installedAppInfo?.app.name,
            prompt_public: false,
            copyright: '',
            icon: installedAppInfo?.app.icon,
            icon_background: installedAppInfo?.app.icon_background,
          },
          plan: 'basic',
        }
        : fetchAppInfo(),
      fetchAppParams(isInstalledApp, installedAppInfo?.id),
      !isWorkflow
        ? fetchSavedMessage()
        : {},
    ])
  }

  useEffect(() => {
    (async () => {
      const [appData, appParams]: any = await fetchInitData()
      const { app_id: appId, site: siteInfo, can_replace_logo, custom_config } = appData
      setAppId(appId)
      setSiteInfo(siteInfo as SiteInfo)
      setCanReplaceLogo(can_replace_logo)
      setCustomConfig(custom_config)
      changeLanguage(siteInfo.default_language)

      const { user_input_form, more_like_this, file_upload, text_to_speech }: any = appParams
      setVisionConfig({
        // legacy of image upload compatible
        ...file_upload,
        transfer_methods: file_upload.allowed_file_upload_methods || file_upload.allowed_upload_methods,
        // legacy of image upload compatible
        image_file_size_limit: appParams?.system_parameters?.image_file_size_limit,
        fileUploadConfig: appParams?.system_parameters,
      })
      const prompt_variables = userInputsFormToPromptVariables(user_input_form)
      setPromptConfig({
        prompt_template: '', // placeholder for future
        prompt_variables,
      } as PromptConfig)
      setMoreLikeThisConfig(more_like_this)
      setTextToSpeechConfig(text_to_speech)
    })()
  }, [])

  // Can Use metadata(https://beta.nextjs.org/docs/api-reference/metadata) to set title. But it only works in server side client.
  useEffect(() => {
    if (siteInfo?.title) {
      if (canReplaceLogo)
        document.title = `${siteInfo.title}`
      else
        document.title = `${siteInfo.title} - Powered by Dify`
    }
  }, [siteInfo?.title, canReplaceLogo])

  useAppFavicon({
    enable: !isInstalledApp,
    icon_type: siteInfo?.icon_type,
    icon: siteInfo?.icon,
    icon_background: siteInfo?.icon_background,
    icon_url: siteInfo?.icon_url,
  })

  const [isShowResultPanel, { setTrue: doShowResultPanel, setFalse: hideResultPanel }] = useBoolean(false)
  const showResultPanel = () => {
    // fix: useClickAway hideResSidebar will close sidebar
    setTimeout(() => {
      doShowResultPanel()
    }, 0)
  }
  const [resultExisted, setResultExisted] = useState(false)

  const renderRes = (task?: Task) => (<Res
    key={task?.id}
    isWorkflow={isWorkflow}
    isCallBatchAPI={isCallBatchAPI}
    isPC={isPC}
    isMobile={!isPC}
    isInstalledApp={isInstalledApp}
    installedAppInfo={installedAppInfo}
    isError={task?.status === TaskStatus.failed}
    promptConfig={promptConfig}
    moreLikeThisEnabled={!!moreLikeThisConfig?.enabled}
    inputs={isCallBatchAPI ? (task as Task).params.inputs : inputs}
    controlSend={controlSend}
    controlRetry={task?.status === TaskStatus.failed ? controlRetry : 0}
    controlStopResponding={controlStopResponding}
    onShowRes={showResultPanel}
    handleSaveMessage={handleSaveMessage}
    taskId={task?.id}
    onCompleted={handleCompleted}
    visionConfig={visionConfig}
    completionFiles={completionFiles}
    isShowTextToSpeech={!!textToSpeechConfig?.enabled}
    siteInfo={siteInfo}
    onRunStart={() => setResultExisted(true)}
  />)

  const renderBatchRes = () => {
    return (showTaskList.map(task => renderRes(task)))
  }

<<<<<<< HEAD
  const resWrapClassNames = (() => {
    if (isPC)
      return 'grow h-full'

    if (!isShowResSidebar)
      return 'none'

    return cn('fixed z-50 inset-0', isTablet ? 'pl-[128px]' : 'pl-6')
  })()

  // ------------------------ start You must log in to access your account extend ------------------------
  const consoleToken = searchParams.get('console_token')
  const consoleTokenFromLocalStorage = localStorage?.getItem('console_token')

  if (!(consoleToken || consoleTokenFromLocalStorage)) {
    if (window.location !== undefined)
      localStorage?.setItem('redirect_url', window.location.href)
    router.replace('/signin')
  }
  // ------------------------ end You must log in to access your account extend --------------------------------

=======
>>>>>>> 1be0d26c
  const renderResWrap = (
    <div
      className={cn(
        'relative flex h-full flex-col',
        !isPC && 'h-[calc(100vh_-_36px)] rounded-t-2xl shadow-lg backdrop-blur-sm',
        !isPC
          ? isShowResultPanel
            ? 'bg-background-default-burn'
            : 'border-t-[0.5px] border-divider-regular bg-components-panel-bg'
          : 'bg-chatbot-bg',
      )}
    >
      {isCallBatchAPI && (
        <div className={cn(
          'flex shrink-0 items-center justify-between px-14 pb-2 pt-9',
          !isPC && 'px-4 pb-1 pt-3',
        )}>
          <div className='system-md-semibold-uppercase text-text-primary'>{t('share.generation.executions', { num: allTaskList.length })}</div>
          {allSuccessTaskList.length > 0 && (
            <ResDownload
              isMobile={!isPC}
              values={exportRes}
            />
          )}
        </div>
      )}
      <div className={cn(
        'flex h-0 grow flex-col overflow-y-auto',
        isPC && 'px-14 py-8',
        isPC && isCallBatchAPI && 'pt-0',
        !isPC && 'p-0 pb-2',
      )}>
        {!isCallBatchAPI ? renderRes() : renderBatchRes()}
        {!noPendingTask && (
          <div className='mt-4'>
            <Loading type='area' />
          </div>
        )}
      </div>
      {isCallBatchAPI && allFailedTaskList.length > 0 && (
        <div className='absolute bottom-6 left-1/2 z-10 flex -translate-x-1/2 items-center gap-2 rounded-xl border border-components-panel-border bg-components-panel-bg-blur p-3 shadow-lg backdrop-blur-sm'>
          <RiErrorWarningFill className='h-4 w-4 text-text-destructive' />
          <div className='system-sm-medium text-text-secondary'>{t('share.generation.batchFailed.info', { num: allFailedTaskList.length })}</div>
          <div className='h-3.5 w-px bg-divider-regular'></div>
          <div onClick={handleRetryAllFailedTask} className='system-sm-semibold-uppercase cursor-pointer text-text-accent'>{t('share.generation.batchFailed.retry')}</div>
        </div>
      )}
    </div>
  )

  if (!appId || !siteInfo || !promptConfig) {
    return (
      <div className='flex h-screen items-center'>
        <Loading type='app' />
      </div>)
  }

  return (
    <div className={cn(
      'bg-background-default-burn',
      isPC && 'flex',
      !isPC && 'flex-col',
      isInstalledApp ? 'h-full rounded-2xl shadow-md' : 'h-screen',
    )}>
      {/* Left */}
      <div className={cn(
        'relative flex h-full shrink-0 flex-col',
        isPC ? 'w-[600px] max-w-[50%]' : resultExisted ? 'h-[calc(100%_-_64px)]' : '',
        isInstalledApp && 'rounded-l-2xl',
      )}>
        {/* header */}
        <div className={cn('shrink-0 space-y-4 border-b border-divider-subtle', isPC ? 'bg-components-panel-bg p-8 pb-0' : 'p-4 pb-0')}>
          <div className='flex items-center gap-3'>
            <AppIcon
              size={isPC ? 'large' : 'small'}
              iconType={siteInfo.icon_type}
              icon={siteInfo.icon}
              background={siteInfo.icon_background || appDefaultIconBackground}
              imageUrl={siteInfo.icon_url}
            />
            <div className='system-md-semibold grow truncate text-text-secondary'>{siteInfo.title}</div>
            <MenuDropdown data={siteInfo} />
          </div>
          {siteInfo.description && (
            <div className='system-xs-regular text-text-tertiary'>{siteInfo.description}</div>
          )}
          <TabHeader
            items={[
              { id: 'create', name: t('share.generation.tabs.create') },
              { id: 'batch', name: t('share.generation.tabs.batch') },
              ...(!isWorkflow
                ? [{
                  id: 'saved',
                  name: t('share.generation.tabs.saved'),
                  isRight: true,
                  icon: <RiBookmark3Line className='h-4 w-4' />,
                  extra: savedMessages.length > 0
                    ? (
                      <Badge className='ml-1'>
                        {savedMessages.length}
                      </Badge>
                    )
                    : null,
                }]
                : []),
            ]}
            value={currentTab}
            onChange={setCurrentTab}
          />
        </div>
        {/* form */}
        <div className={cn(
          'h-0 grow overflow-y-auto bg-components-panel-bg',
          isPC ? 'px-8' : 'px-4',
          !isPC && resultExisted && customConfig?.remove_webapp_brand && 'rounded-b-2xl border-b-[0.5px] border-divider-regular',
        )}>
          <div className={cn(currentTab === 'create' ? 'block' : 'hidden')}>
            <RunOnce
              siteInfo={siteInfo}
              inputs={inputs}
              inputsRef={inputsRef}
              onInputsChange={setInputs}
              promptConfig={promptConfig}
              onSend={handleSend}
              visionConfig={visionConfig}
              onVisionFilesChange={setCompletionFiles}
            />
          </div>
          <div className={cn(isInBatchTab ? 'block' : 'hidden')}>
            <RunBatch
              vars={promptConfig.prompt_variables}
              onSend={handleRunBatch}
              isAllFinished={allTasksRun}
            />
          </div>
          {currentTab === 'saved' && (
            <SavedItems
              className={cn(isPC ? 'mt-6' : 'mt-4')}
              isShowTextToSpeech={textToSpeechConfig?.enabled}
              list={savedMessages}
              onRemove={handleRemoveSavedMessage}
              onStartCreateContent={() => setCurrentTab('create')}
            />
          )}
        </div>
        {/* powered by */}
        {!customConfig?.remove_webapp_brand && (
          <div className={cn(
            'flex shrink-0 items-center gap-1.5 bg-components-panel-bg py-3',
            isPC ? 'px-8' : 'px-4',
            !isPC && resultExisted && 'rounded-b-2xl border-b-[0.5px] border-divider-regular',
          )}>
            <div className='system-2xs-medium-uppercase text-text-tertiary'>{t('share.chat.poweredBy')}</div>
            {customConfig?.replace_webapp_logo && (
              <img src={customConfig?.replace_webapp_logo} alt='logo' className='block h-5 w-auto' />
            )}
            {!customConfig?.replace_webapp_logo && (
              <LogoSite className='!h-5' />
            )}
          </div>
        )}
      </div>
      {/* Result */}
      <div className={cn(
        isPC
          ? 'h-full grow'
          : isShowResultPanel
            ? 'fixed inset-0 z-50 bg-background-overlay backdrop-blur-sm'
            : resultExisted
              ? 'relative h-16 shrink-0 overflow-hidden bg-background-default-burn pt-2.5'
              : '',
      )}>
        {!isPC && (
          <div
            className={cn(
              isShowResultPanel
                ? 'flex items-center justify-center p-2 pt-6'
                : 'absolute left-0 top-0 z-10 flex w-full items-center justify-center px-2 pb-[57px] pt-[3px]',
            )}
            onClick={() => {
              if (isShowResultPanel)
                hideResultPanel()
              else
                showResultPanel()
            }}
          >
            <div className='h-1 w-8 cursor-grab rounded bg-divider-solid'/>
          </div>
        )}
        {renderResWrap}
      </div>
    </div>
  )
}

export default TextGeneration<|MERGE_RESOLUTION|>--- conflicted
+++ resolved
@@ -471,17 +471,6 @@
     return (showTaskList.map(task => renderRes(task)))
   }
 
-<<<<<<< HEAD
-  const resWrapClassNames = (() => {
-    if (isPC)
-      return 'grow h-full'
-
-    if (!isShowResSidebar)
-      return 'none'
-
-    return cn('fixed z-50 inset-0', isTablet ? 'pl-[128px]' : 'pl-6')
-  })()
-
   // ------------------------ start You must log in to access your account extend ------------------------
   const consoleToken = searchParams.get('console_token')
   const consoleTokenFromLocalStorage = localStorage?.getItem('console_token')
@@ -493,8 +482,6 @@
   }
   // ------------------------ end You must log in to access your account extend --------------------------------
 
-=======
->>>>>>> 1be0d26c
   const renderResWrap = (
     <div
       className={cn(
