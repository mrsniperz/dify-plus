--- conflicted
+++ resolved
@@ -24,12 +24,7 @@
   delApikey as delDatasetApikey,
   fetchApiKeysList as fetchDatasetApiKeysList,
 } from '@/service/datasets'
-<<<<<<< HEAD
 import type { ApiKeyItemResponse, ApikeyItemResponseWithQuotaLimitExtend, CreateApiKeyResponse } from '@/models/app' // 二开部分End - 密钥额度
-import Tooltip from '@/app/components/base/tooltip'
-=======
-import type { CreateApiKeyResponse } from '@/models/app'
->>>>>>> 0baccb9e
 import Loading from '@/app/components/base/loading'
 import Confirm from '@/app/components/base/confirm'
 import useTimestamp from '@/hooks/use-timestamp'
@@ -159,15 +154,10 @@
   }
 
   return (
-<<<<<<< HEAD
     <Modal isShow={isShow} onClose={onClose} title={`${t('appApi.apiKeyModal.apiSecretKey')}`} className={`${s.customModalExtend} flex flex-col px-8`}> {/* 二开部分 - 密钥额度限制，由customModal 改为 customModalExtend */}
-      <XMarkIcon className={`absolute h-6 w-6 cursor-pointer text-text-tertiary ${s.close}`} onClick={onClose} />
-=======
-    <Modal isShow={isShow} onClose={onClose} title={`${t('appApi.apiKeyModal.apiSecretKey')}`} className={`${s.customModal} flex flex-col px-8`}>
       <div className="-mr-2 -mt-6 mb-4 flex justify-end">
         <XMarkIcon className="h-6 w-6 cursor-pointer text-text-tertiary" onClick={onClose} />
       </div>
->>>>>>> 0baccb9e
       <p className='mt-1 shrink-0 text-[13px] font-normal leading-5 text-text-tertiary'>{t('appApi.apiKeyModal.apiSecretKeyTips')}</p>
       {!apiKeysList && <div className='mt-4'><Loading /></div>}
       {
@@ -189,7 +179,6 @@
               {apiKeysList.data.map(api => (
                 <div className='flex h-9 items-center border-b border-divider-regular text-sm font-normal text-text-secondary' key={api.id}>
                   <div className='w-64 shrink-0 truncate px-3 font-mono'>{generateToken(api.token)}</div>
-<<<<<<< HEAD
                   <div className='w-[150px] shrink-0 truncate px-3'>{formatTime(Number(api.created_at), t('appLog.dateTimeFormat') as string)}</div>{/* 二开部分 - 密钥额度限制，调整宽度 200 改为 150 ---------------------- */}
                   <div className='w-[150px] shrink-0 truncate px-3'>{api.last_used_at ? formatTime(Number(api.last_used_at), t('appLog.dateTimeFormat') as string) : t('appApi.never')}</div>{/* 二开部分 - 密钥额度限制，调整宽度 200 改为 150 ---------------------- */}
                   {/* ---------------------- 二开部分Begin - 密钥额度限制 ---------------------- */}
@@ -198,35 +187,6 @@
                   <div className='w-[200px] shrink-0 truncate px-3'>$ {api.month_used_quota} / {api.month_limit_quota === -1 ? t('extend.apiKeyModal.noLimit') : `$ ${api.month_limit_quota}`}</div>
                   <div className='w-[200px] shrink-0 truncate px-3'>$ {api.accumulated_quota}</div>
                   {/* ---------------------- 二开部分End - 密钥额度限制 ---------------------- */}
-                  <div className='flex grow px-3'>
-                    <Tooltip
-                      popupContent={copyValue === api.token ? `${t('appApi.copied')}` : `${t('appApi.copy')}`}
-                      popupClassName='mr-1'
-                    >
-                      <div className={`mr-1 flex h-6 w-6 shrink-0 cursor-pointer items-center justify-center rounded-lg hover:bg-state-base-hover ${s.copyIcon} ${copyValue === api.token ? s.copied : ''}`} onClick={() => {
-                        // setIsCopied(true)
-                        copy(api.token)
-                        setCopyValue(api.token)
-                      }}></div>
-                    </Tooltip>
-                    {isCurrentWorkspaceManager
-                      && <div className={`flex h-6 w-6 shrink-0 cursor-pointer items-center justify-center rounded-lg ${s.trashIcon}`} onClick={() => {
-                        setDelKeyId(api.id)
-                        setShowConfirmDelete(true)
-                      }}>
-                      </div>
-                    }
-                    {/* // 二开部分 End - 密钥额度限制编辑 */}
-                    {isCurrentWorkspaceManager
-                      && <div className={`flex items-center justify-center flex-shrink-0 w-6 h-6 rounded-lg cursor-pointer ${s.editIcon}`} onClick={() => {
-                        openSecretKeyQuotaEditModalExtend(api)
-                      }}>
-                      </div>
-                    }
-                    {/* // 二开部分 Begin - 密钥额度限制编辑 */}
-=======
-                  <div className='w-[200px] shrink-0 truncate px-3'>{formatTime(Number(api.created_at), t('appLog.dateTimeFormat') as string)}</div>
-                  <div className='w-[200px] shrink-0 truncate px-3'>{api.last_used_at ? formatTime(Number(api.last_used_at), t('appLog.dateTimeFormat') as string) : t('appApi.never')}</div>
                   <div className='flex grow space-x-2 px-3'>
                     <CopyFeedback content={api.token} />
                     {isCurrentWorkspaceManager && (
@@ -239,7 +199,14 @@
                         <RiDeleteBinLine className='h-4 w-4' />
                       </ActionButton>
                     )}
->>>>>>> 0baccb9e
+                    {/* // 二开部分 End - 密钥额度限制编辑 */}
+                    {isCurrentWorkspaceManager
+                      && <div className={`flex items-center justify-center flex-shrink-0 w-6 h-6 rounded-lg cursor-pointer ${s.editIcon}`} onClick={() => {
+                        openSecretKeyQuotaEditModalExtend(api)
+                      }}>
+                      </div>
+                    }
+                    {/* // 二开部分 Begin - 密钥额度限制编辑 */}
                   </div>
                 </div>
               ))}
