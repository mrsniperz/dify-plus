'use client'
import { useTranslation } from 'react-i18next'
import s from './secret-key/style.module.css'
import Doc from '@/app/components/develop/doc'
import Loading from '@/app/components/base/loading'
import InputCopy from '@/app/components/develop/secret-key/input-copy'
import SecretKeyButton from '@/app/components/develop/secret-key/secret-key-button'
import { useStore as useAppStore } from '@/app/components/app/store'
import { useAppContext } from '@/context/app-context'// 二开部分 - 非管理员隐藏 API密钥按钮

type IDevelopMainProps = {
  appId: string
}

const DevelopMain = ({ appId }: IDevelopMainProps) => {
  const appDetail = useAppStore(state => state.appDetail)
  const { t } = useTranslation()
  const { isCurrentWorkspaceManager } = useAppContext() // 二开部分 - 非管理员隐藏 API密钥按钮

  if (!appDetail) {
    return (
      <div className='flex h-full items-center justify-center bg-white'>
        <Loading />
      </div>
    )
  }

  return (
    <div className='relative flex h-full flex-col overflow-hidden'>
      <div className='flex shrink-0 items-center justify-between border-b border-solid border-b-gray-100 px-6 py-2'>
        <div className='text-lg font-medium text-gray-900'></div>
        <div className='flex flex-wrap items-center gap-y-1'>
          <InputCopy className='mr-1 w-52 shrink-0 sm:w-80' value={appDetail.api_base_url}>
            <div className={`ml-2 shrink-0 rounded-[6px] border border-solid border-gray-200 px-2 py-0.5 text-[0.625rem] text-gray-500 ${s.customApi}`}>
              {t('appApi.apiServer')}
            </div>
          </InputCopy>
          <div className={`mr-2 flex h-9 items-center rounded-lg 
                        px-3 text-[13px]  font-normal ${appDetail.enable_api ? 'bg-green-50 text-green-500' : 'bg-yellow-50 text-yellow-500'}`}>
            <div className='mr-1'>{t('appApi.status')}</div>
            <div className='font-semibold'>{appDetail.enable_api ? `${t('appApi.ok')}` : `${t('appApi.disabled')}`}</div>
          </div>
<<<<<<< HEAD
          { isCurrentWorkspaceManager && <SecretKeyButton className='flex-shrink-0' appId={appId} /> }  {/* 二开部分 - 非管理员隐藏 API密钥按钮 */}
=======
          <SecretKeyButton className='shrink-0' appId={appId} />
>>>>>>> 1be0d26c
        </div>
      </div>
      <div className='grow overflow-auto px-4 py-4 sm:px-10'>
        <Doc appDetail={appDetail} />
      </div>
    </div>
  )
}

export default DevelopMain<|MERGE_RESOLUTION|>--- conflicted
+++ resolved
@@ -40,11 +40,7 @@
             <div className='mr-1'>{t('appApi.status')}</div>
             <div className='font-semibold'>{appDetail.enable_api ? `${t('appApi.ok')}` : `${t('appApi.disabled')}`}</div>
           </div>
-<<<<<<< HEAD
-          { isCurrentWorkspaceManager && <SecretKeyButton className='flex-shrink-0' appId={appId} /> }  {/* 二开部分 - 非管理员隐藏 API密钥按钮 */}
-=======
-          <SecretKeyButton className='shrink-0' appId={appId} />
->>>>>>> 1be0d26c
+          { isCurrentWorkspaceManager && <SecretKeyButton className='shrink-0' appId={appId} /> }  {/* 二开部分 - 非管理员隐藏 API密钥按钮 */}
         </div>
       </div>
       <div className='grow overflow-auto px-4 py-4 sm:px-10'>
