'use client'
import { useTranslation } from 'react-i18next'
import { useEffect, useRef, useState } from 'react'
import {
  RiBrain2Fill,
  RiBrain2Line,
  RiCloseLine,
  RiColorFilterFill,
  RiColorFilterLine,
  RiDatabase2Fill,
  RiDatabase2Line,
  RiGroup2Fill,
  RiGroup2Line,
  RiMoneyDollarCircleFill,
  RiMoneyDollarCircleLine,
  RiPuzzle2Fill,
  RiPuzzle2Line,
  RiTranslate2,
} from '@remixicon/react'
import Button from '../../base/button'
import MembersPage from './members-page'
import LanguagePage from './language-page'
import ApiBasedExtensionPage from './api-based-extension-page'
import DataSourcePage from './data-source-page'
import ModelProviderPage from './model-provider-page'
import cn from '@/utils/classnames'
import BillingPage from '@/app/components/billing/billing-page'
import CustomPage from '@/app/components/custom/custom-page'
import useBreakpoints, { MediaType } from '@/hooks/use-breakpoints'
import { useProviderContext } from '@/context/provider-context'
import { useAppContext } from '@/context/app-context'
import MenuDialog from '@/app/components/header/account-setting/menu-dialog'
import Input from '@/app/components/base/input'

const iconClassName = `
  w-5 h-5 mr-2
`

type IAccountSettingProps = {
  onCancel: () => void
  activeTab?: string
}

type GroupItem = {
  key: string
  name: string
  description?: string
  icon: React.JSX.Element
  activeIcon: React.JSX.Element
}

export default function AccountSetting({
  onCancel,
  activeTab = 'members',
}: IAccountSettingProps) {
  const [activeMenu, setActiveMenu] = useState(activeTab)
  const { t } = useTranslation()
  const { enableBilling, enableReplaceWebAppLogo } = useProviderContext()
  const { isCurrentWorkspaceDatasetOperator } = useAppContext()

  const workplaceGroupItems = (() => {
    if (isCurrentWorkspaceDatasetOperator)
      return []
    return [
      {
        key: 'provider',
        name: t('common.settings.provider'),
        icon: <RiBrain2Line className={iconClassName} />,
        activeIcon: <RiBrain2Fill className={iconClassName} />,
      },
      {
        key: 'members',
        name: t('common.settings.members'),
        icon: <RiGroup2Line className={iconClassName} />,
        activeIcon: <RiGroup2Fill className={iconClassName} />,
      },
      {
        // Use key false to hide this item
        key: enableBilling ? 'billing' : false,
        name: t('common.settings.billing'),
        description: t('billing.plansCommon.receiptInfo'),
        icon: <RiMoneyDollarCircleLine className={iconClassName} />,
        activeIcon: <RiMoneyDollarCircleFill className={iconClassName} />,
      },
      {
        key: 'data-source',
        name: t('common.settings.dataSource'),
        icon: <RiDatabase2Line className={iconClassName} />,
        activeIcon: <RiDatabase2Fill className={iconClassName} />,
      },
      {
        key: 'api-based-extension',
        name: t('common.settings.apiBasedExtension'),
        icon: <RiPuzzle2Line className={iconClassName} />,
        activeIcon: <RiPuzzle2Fill className={iconClassName} />,
      },
      {
        key: (enableReplaceWebAppLogo || enableBilling) ? 'custom' : false,
        name: t('custom.custom'),
        icon: <RiColorFilterLine className={iconClassName} />,
        activeIcon: <RiColorFilterFill className={iconClassName} />,
      },
    ].filter(item => !!item.key) as GroupItem[]
  })()

  const media = useBreakpoints()
  const isMobile = media === MediaType.mobile

  const menuItems = [
    {
      key: 'workspace-group',
      name: t('common.settings.workplaceGroup'),
      items: workplaceGroupItems,
    },
    {
      key: 'account-group',
      name: t('common.settings.generalGroup'),
      items: [
        {
          key: 'language',
          name: t('common.settings.language'),
          icon: <RiTranslate2 className={iconClassName} />,
          activeIcon: <RiTranslate2 className={iconClassName} />,
        },
      ],
    },
  ]
  const scrollRef = useRef<HTMLDivElement>(null)
  const [scrolled, setScrolled] = useState(false)
  useEffect(() => {
    const targetElement = scrollRef.current
    const scrollHandle = (e: Event) => {
      const userScrolled = (e.target as HTMLDivElement).scrollTop > 0
      setScrolled(userScrolled)
    }
    targetElement?.addEventListener('scroll', scrollHandle)
    return () => {
      targetElement?.removeEventListener('scroll', scrollHandle)
    }
  }, [])

  const activeItem = [...menuItems[0].items, ...menuItems[1].items].find(item => item.key === activeMenu)

<<<<<<< HEAD
  const { isCurrentWorkspaceManager } = useAppContext() // 二开部分 - 空间普通成员不渲染“模型供应商”标签
=======
  const [searchValue, setSearchValue] = useState<string>('')
>>>>>>> 1be0d26c

  return (
    <MenuDialog
      show
      onClose={onCancel}
    >
      <div className='mx-auto flex h-[100vh] max-w-[1048px]'>
        <div className='flex w-[44px] flex-col border-r border-divider-burn pl-4 pr-6 sm:w-[224px]'>
          <div className='title-2xl-semi-bold mb-8 mt-6 px-3 py-2 text-text-primary'>{t('common.userProfile.settings')}</div>
          <div className='w-full'>
            {
              menuItems.map(menuItem => (
                <div key={menuItem.key} className='mb-2'>
                  {!isCurrentWorkspaceDatasetOperator && (
                    <div className='system-xs-medium-uppercase mb-0.5 py-2 pb-1 pl-3 text-text-tertiary'>{menuItem.name}</div>
                  )}
                  <div>
                    {
                      /**
                       * 二开部分 - 空间普通成员不渲染“模型供应商”标签
                       * 改动
                       * 原：menuItem.items.map(item => (
                       * 改：menuItem.items.filter(item => !(item.key === 'provider' && !isCurrentWorkspaceManager)).map(item =>
                       * 转发计费
                       * 改：menuItem.items.filter(item => (!(item.key === 'provider' && !isCurrentWorkspaceManager) && item.key !== 'billing-list')).map(item => (
                        */
                      menuItem.items.filter(item => (!(
                        item.key === 'provider' && !isCurrentWorkspaceManager) && item.key !== 'billing-list')).map(item => (
                        <div
                          key={item.key}
                          className={cn(
                            'mb-0.5 flex h-[37px] cursor-pointer items-center rounded-lg p-1 pl-3 text-sm',
                            activeMenu === item.key ? 'system-sm-semibold bg-state-base-active text-components-menu-item-text-active' : 'system-sm-medium text-components-menu-item-text')}
                          title={item.name}
                          onClick={() => setActiveMenu(item.key)}
                        >
                          {activeMenu === item.key ? item.activeIcon : item.icon}
                          {!isMobile && <div className='truncate'>{item.name}</div>}
                        </div>
                      ))
                    }
                  </div>
                </div>
              ))
            }
          </div>
        </div>
        <div className='relative flex w-[824px]'>
          <div className='absolute -right-11 top-6 z-[9999] flex flex-col items-center'>
            <Button
              variant='tertiary'
              size='large'
              className='px-2'
              onClick={onCancel}
            >
              <RiCloseLine className='h-5 w-5' />
            </Button>
            <div className='system-2xs-medium-uppercase mt-1 text-text-tertiary'>ESC</div>
          </div>
          <div ref={scrollRef} className='w-full overflow-y-auto bg-components-panel-bg pb-4'>
            <div className={cn('sticky top-0 z-20 mx-8 mb-[18px] flex items-center bg-components-panel-bg pb-2 pt-[27px]', scrolled && 'border-b border-divider-regular')}>
              <div className='title-2xl-semi-bold shrink-0 text-text-primary'>
                {activeItem?.name}
                {activeItem?.description && (
                  <div className='system-sm-regular mt-1 text-text-tertiary'>{activeItem?.description}</div>
                )}
              </div>
              {activeItem?.key === 'provider' && (
                <div className='flex grow justify-end'>
                  <Input
                    showLeftIcon
                    wrapperClassName='!w-[200px]'
                    className='!h-8 !text-[13px]'
                    onChange={e => setSearchValue(e.target.value)}
                    value={searchValue}
                  />
                </div>
              )}
            </div>
            <div className='px-4 pt-2 sm:px-8'>
              {activeMenu === 'provider' && <ModelProviderPage searchText={searchValue} />}
              {activeMenu === 'members' && <MembersPage />}
              {activeMenu === 'billing' && <BillingPage />}
              {activeMenu === 'data-source' && <DataSourcePage />}
              {activeMenu === 'api-based-extension' && <ApiBasedExtensionPage />}
              {activeMenu === 'custom' && <CustomPage />}
              {activeMenu === 'language' && <LanguagePage />}
            </div>
          </div>
        </div>
      </div>
    </MenuDialog>
  )
}<|MERGE_RESOLUTION|>--- conflicted
+++ resolved
@@ -141,11 +141,9 @@
 
   const activeItem = [...menuItems[0].items, ...menuItems[1].items].find(item => item.key === activeMenu)
 
-<<<<<<< HEAD
+  const [searchValue, setSearchValue] = useState<string>('')
+
   const { isCurrentWorkspaceManager } = useAppContext() // 二开部分 - 空间普通成员不渲染“模型供应商”标签
-=======
-  const [searchValue, setSearchValue] = useState<string>('')
->>>>>>> 1be0d26c
 
   return (
     <MenuDialog
