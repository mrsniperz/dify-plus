'use client'
import React, { useRef } from 'react'

import { useRouter } from 'next/navigation'
import { useHover } from 'ahooks'
import cn from '@/utils/classnames'
import ItemOperation from '@/app/components/explore/item-operation'
import AppIcon from '@/app/components/base/app-icon'
import type { AppIconType } from '@/types/app'
import { useAppContext } from '@/context/app-context' // 二开部分 - 现在普通成员，在默认空间，也能在侧边栏置顶应用，这样不符合逻辑

export type IAppNavItemProps = {
  isMobile: boolean
  name: string
  id: string
  icon_type: AppIconType | null
  icon: string
  icon_background: string
  icon_url: string
  isSelected: boolean
  isPinned: boolean
  togglePin: () => void
  uninstallable: boolean
  onDelete: (id: string) => void
}

export default function AppNavItem({
  isMobile,
  name,
  id,
  icon_type,
  icon,
  icon_background,
  icon_url,
  isSelected,
  isPinned,
  togglePin,
  uninstallable,
  onDelete,
}: IAppNavItemProps) {
  const router = useRouter()
  const url = `/explore/installed/${id}`
  const ref = useRef(null)
  const isHovering = useHover(ref)
  const { isCurrentWorkspaceManager } = useAppContext()
  return (
    <div
      ref={ref}
      key={id}
      className={cn('system-sm-medium flex h-8 items-center justify-between rounded-lg px-2 text-sm font-normal text-components-menu-item-text mobile:justify-center mobile:px-1',
        isSelected ? 'bg-state-base-active text-components-menu-item-text-active' : 'hover:bg-state-base-hover hover:text-components-menu-item-text-hover',
      )}
      onClick={() => {
        router.push(url) // use Link causes popup item always trigger jump. Can not be solved by e.stopPropagation().
      }}
    >
      {isMobile && <AppIcon size='tiny' iconType={icon_type} icon={icon} background={icon_background} imageUrl={icon_url} />}
      {!isMobile && (
        <>
          <div className='flex w-0 grow items-center space-x-2'>
            <AppIcon size='tiny' iconType={icon_type} icon={icon} background={icon_background} imageUrl={icon_url} />
            <div className='overflow-hidden text-ellipsis whitespace-nowrap' title={name}>{name}</div>
          </div>
<<<<<<< HEAD
          {
            // 二开部分 - 现在普通成员，在默认空间，也能在侧边栏置顶应用，这样不符合逻辑，加了isCurrentWorkspaceManager的判断
            isCurrentWorkspaceManager && (
              <div className='shrink-0 h-6' onClick={e => e.stopPropagation()}>
                <ItemOperation
                  isPinned={isPinned}
                  isItemHovering={isHovering}
                  togglePin={togglePin}
                  isShowDelete={!uninstallable && !isSelected}
                  onDelete={() => onDelete(id)}
                />
              </div>
            )
            // 二开部分 - 现在普通成员，在默认空间，也能在侧边栏置顶应用，这样不符合逻辑，加了isCurrentWorkspaceManager的判断
          }
=======
          <div className='h-6 shrink-0' onClick={e => e.stopPropagation()}>
            <ItemOperation
              isPinned={isPinned}
              isItemHovering={isHovering}
              togglePin={togglePin}
              isShowDelete={!uninstallable && !isSelected}
              onDelete={() => onDelete(id)}
            />
          </div>
>>>>>>> 1be0d26c
        </>
      )}
    </div>
  )
}<|MERGE_RESOLUTION|>--- conflicted
+++ resolved
@@ -61,11 +61,10 @@
             <AppIcon size='tiny' iconType={icon_type} icon={icon} background={icon_background} imageUrl={icon_url} />
             <div className='overflow-hidden text-ellipsis whitespace-nowrap' title={name}>{name}</div>
           </div>
-<<<<<<< HEAD
           {
             // 二开部分 - 现在普通成员，在默认空间，也能在侧边栏置顶应用，这样不符合逻辑，加了isCurrentWorkspaceManager的判断
             isCurrentWorkspaceManager && (
-              <div className='shrink-0 h-6' onClick={e => e.stopPropagation()}>
+              <div className='h-6 shrink-0' onClick={e => e.stopPropagation()}>
                 <ItemOperation
                   isPinned={isPinned}
                   isItemHovering={isHovering}
@@ -77,17 +76,6 @@
             )
             // 二开部分 - 现在普通成员，在默认空间，也能在侧边栏置顶应用，这样不符合逻辑，加了isCurrentWorkspaceManager的判断
           }
-=======
-          <div className='h-6 shrink-0' onClick={e => e.stopPropagation()}>
-            <ItemOperation
-              isPinned={isPinned}
-              isItemHovering={isHovering}
-              togglePin={togglePin}
-              isShowDelete={!uninstallable && !isSelected}
-              onDelete={() => onDelete(id)}
-            />
-          </div>
->>>>>>> 1be0d26c
         </>
       )}
     </div>
