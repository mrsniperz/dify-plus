'use client'
import type { FC } from 'react'
import React, { useEffect, useState } from 'react'
import { useTranslation } from 'react-i18next'
import { useContext } from 'use-context-selector'
import { useSelectedLayoutSegments } from 'next/navigation'
import Link from 'next/link'
import Toast from '../../base/toast'
import Item from './app-nav-item'
import cn from '@/utils/classnames'
import ExploreContext from '@/context/explore-context'
import Confirm from '@/app/components/base/confirm'
import Divider from '@/app/components/base/divider'
import useBreakpoints, { MediaType } from '@/hooks/use-breakpoints'
<<<<<<< HEAD
import { useAppContext } from '@/context/app-context'
=======
import { useGetInstalledApps, useUninstallApp, useUpdateAppPinStatus } from '@/service/use-explore'
>>>>>>> 0baccb9e

const SelectedDiscoveryIcon = () => (
  <svg width="16" height="16" viewBox="0 0 16 16" fill="current" xmlns="http://www.w3.org/2000/svg">
    <path fillRule="evenodd" clipRule="evenodd" d="M13.4135 1.11725C13.5091 1.09983 13.6483 1.08355 13.8078 1.11745C14.0143 1.16136 14.2017 1.26953 14.343 1.42647C14.4521 1.54766 14.5076 1.67634 14.5403 1.76781C14.5685 1.84673 14.593 1.93833 14.6136 2.01504L15.5533 5.5222C15.5739 5.5989 15.5985 5.69049 15.6135 5.77296C15.6309 5.86852 15.6472 6.00771 15.6133 6.16722C15.5694 6.37378 15.4612 6.56114 15.3043 6.70245C15.1831 6.81157 15.0544 6.86706 14.9629 6.89975C14.884 6.92796 14.7924 6.95247 14.7157 6.97299L14.676 6.98364C14.3365 7.07461 14.0437 7.15309 13.7972 7.19802C13.537 7.24543 13.2715 7.26736 12.9946 7.20849C12.7513 7.15677 12.5213 7.06047 12.3156 6.92591L9.63273 7.64477C9.86399 7.97104 9.99992 8.36965 9.99992 8.80001C9.99992 9.2424 9.85628 9.65124 9.6131 9.98245L12.5508 14.291C12.7582 14.5952 12.6797 15.01 12.3755 15.2174C12.0713 15.4248 11.6566 15.3464 11.4492 15.0422L8.51171 10.7339C8.34835 10.777 8.17682 10.8 7.99992 10.8C7.82305 10.8 7.65155 10.777 7.48823 10.734L4.5508 15.0422C4.34338 15.3464 3.92863 15.4248 3.62442 15.2174C3.32021 15.01 3.24175 14.5952 3.44916 14.291L6.3868 9.98254C6.14358 9.65132 5.99992 9.24244 5.99992 8.80001C5.99992 8.73795 6.00274 8.67655 6.00827 8.61594L4.59643 8.99424C4.51973 9.01483 4.42813 9.03941 4.34567 9.05444C4.25011 9.07185 4.11092 9.08814 3.95141 9.05423C3.74485 9.01033 3.55748 8.90215 3.41618 8.74522C3.38535 8.71097 3.3588 8.67614 3.33583 8.64171L2.49206 8.8678C2.41536 8.88838 2.32376 8.91296 2.2413 8.92799C2.14574 8.94541 2.00655 8.96169 1.84704 8.92779C1.64048 8.88388 1.45311 8.77571 1.31181 8.61877C1.20269 8.49759 1.1472 8.3689 1.1145 8.27744C1.08629 8.1985 1.06177 8.10689 1.04125 8.03018L0.791701 7.09885C0.771119 7.02215 0.746538 6.93055 0.731508 6.84809C0.714092 6.75253 0.697808 6.61334 0.731712 6.45383C0.775619 6.24726 0.883793 6.0599 1.04073 5.9186C1.16191 5.80948 1.2906 5.75399 1.38206 5.72129C1.461 5.69307 1.55261 5.66856 1.62932 5.64804L2.47318 5.42193C2.47586 5.38071 2.48143 5.33735 2.49099 5.29237C2.5349 5.08581 2.64307 4.89844 2.80001 4.75714C2.92119 4.64802 3.04988 4.59253 3.14134 4.55983C3.22027 4.53162 3.31189 4.50711 3.3886 4.48658L11.1078 2.41824C11.2186 2.19888 11.3697 2.00049 11.5545 1.83406C11.7649 1.64462 12.0058 1.53085 12.2548 1.44183C12.4907 1.35749 12.7836 1.27904 13.123 1.18809L13.1628 1.17744C13.2395 1.15686 13.3311 1.13228 13.4135 1.11725ZM13.3642 2.5039C13.0648 2.58443 12.8606 2.64126 12.7036 2.69735C12.5325 2.75852 12.4742 2.80016 12.4467 2.82492C12.3421 2.91912 12.2699 3.04403 12.2407 3.18174C12.233 3.21793 12.2261 3.28928 12.2587 3.46805C12.2927 3.6545 12.3564 3.89436 12.4559 4.26563L12.5594 4.652C12.6589 5.02328 12.7236 5.26287 12.7874 5.44133C12.8486 5.61244 12.8902 5.67079 12.915 5.69829C13.0092 5.80291 13.1341 5.87503 13.2718 5.9043C13.308 5.91199 13.3793 5.91887 13.5581 5.88629C13.7221 5.85641 13.9273 5.80352 14.2269 5.72356L13.3642 2.5039Z" fill="currentColor" />
  </svg>
)

const DiscoveryIcon = () => (
  <svg width="16" height="16" viewBox="0 0 16 16" fill="current" xmlns="http://www.w3.org/2000/svg">
    <path d="M8.74786 9.89676L12.0003 14.6669M7.25269 9.89676L4.00027 14.6669M9.3336 8.80031C9.3336 9.53669 8.73665 10.1336 8.00027 10.1336C7.26389 10.1336 6.66694 9.53669 6.66694 8.80031C6.66694 8.06393 7.26389 7.46698 8.00027 7.46698C8.73665 7.46698 9.3336 8.06393 9.3336 8.80031ZM11.4326 3.02182L3.57641 5.12689C3.39609 5.1752 3.30593 5.19936 3.24646 5.25291C3.19415 5.30001 3.15809 5.36247 3.14345 5.43132C3.12681 5.5096 3.15097 5.59976 3.19929 5.78008L3.78595 7.96951C3.83426 8.14984 3.85842 8.24 3.91197 8.29947C3.95907 8.35178 4.02153 8.38784 4.09038 8.40248C4.16866 8.41911 4.25882 8.39496 4.43914 8.34664L12.2953 6.24158L11.4326 3.02182ZM14.5285 6.33338C13.8072 6.52665 13.4466 6.62328 13.1335 6.55673C12.8581 6.49819 12.6082 6.35396 12.4198 6.14471C12.2056 5.90682 12.109 5.54618 11.9157 4.82489L11.8122 4.43852C11.6189 3.71722 11.5223 3.35658 11.5889 3.04347C11.6474 2.76805 11.7916 2.51823 12.0009 2.32982C12.2388 2.11563 12.5994 2.019 13.3207 1.82573C13.501 1.77741 13.5912 1.75325 13.6695 1.76989C13.7383 1.78452 13.8008 1.82058 13.8479 1.87289C13.9014 1.93237 13.9256 2.02253 13.9739 2.20285L14.9057 5.68018C14.954 5.86051 14.9781 5.95067 14.9615 6.02894C14.9469 6.0978 14.9108 6.16025 14.8585 6.20736C14.799 6.2609 14.7088 6.28506 14.5285 6.33338ZM2.33475 8.22033L3.23628 7.97876C3.4166 7.93044 3.50676 7.90628 3.56623 7.85274C3.61854 7.80563 3.6546 7.74318 3.66924 7.67433C3.68588 7.59605 3.66172 7.50589 3.6134 7.32556L3.37184 6.42403C3.32352 6.24371 3.29936 6.15355 3.24581 6.09408C3.19871 6.04176 3.13626 6.00571 3.0674 5.99107C2.98912 5.97443 2.89896 5.99859 2.71864 6.04691L1.81711 6.28847C1.63678 6.33679 1.54662 6.36095 1.48715 6.4145C1.43484 6.4616 1.39878 6.52405 1.38415 6.59291C1.36751 6.67119 1.39167 6.76135 1.43998 6.94167L1.68155 7.8432C1.72987 8.02352 1.75402 8.11369 1.80757 8.17316C1.85467 8.22547 1.91713 8.26153 1.98598 8.27616C2.06426 8.2928 2.15442 8.26864 2.33475 8.22033Z" stroke="currentColor" strokeWidth="1.25" strokeLinecap="round" strokeLinejoin="round" />
  </svg>
)

// ----------------------- 二开部分Begin 新增应用中心-----------------------
const SelectedAppCenterIcon = () => (
  <svg viewBox="0 0 24 24" xmlns="http://www.w3.org/2000/svg" width="24" height="24" fill="currentColor"
    className="remixicon w-4 h-4">
    <path
      d="M13.5 2C13.5 2.44425 13.3069 2.84339 13 3.11805V5H18C19.6569 5 21 6.34315 21 8V18C21 19.6569 19.6569 21 18 21H6C4.34315 21 3 19.6569 3 18V8C3 6.34315 4.34315 5 6 5H11V3.11805C10.6931 2.84339 10.5 2.44425 10.5 2C10.5 1.17157 11.1716 0.5 12 0.5C12.8284 0.5 13.5 1.17157 13.5 2ZM0 10H2V16H0V10ZM24 10H22V16H24V10ZM9 14.5C9.82843 14.5 10.5 13.8284 10.5 13C10.5 12.1716 9.82843 11.5 9 11.5C8.17157 11.5 7.5 12.1716 7.5 13C7.5 13.8284 8.17157 14.5 9 14.5ZM16.5 13C16.5 12.1716 15.8284 11.5 15 11.5C14.1716 11.5 13.5 12.1716 13.5 13C13.5 13.8284 14.1716 14.5 15 14.5C15.8284 14.5 16.5 13.8284 16.5 13Z"></path>
  </svg>
)

const AppCenterIcon = () => (
  <svg viewBox="0 0 24 24" xmlns="http://www.w3.org/2000/svg" width="24" height="24" fill="currentColor"
    className="remixicon w-4 h-4">
    <path
      d="M13.5 2C13.5 2.44425 13.3069 2.84339 13 3.11805V5H18C19.6569 5 21 6.34315 21 8V18C21 19.6569 19.6569 21 18 21H6C4.34315 21 3 19.6569 3 18V8C3 6.34315 4.34315 5 6 5H11V3.11805C10.6931 2.84339 10.5 2.44425 10.5 2C10.5 1.17157 11.1716 0.5 12 0.5C12.8284 0.5 13.5 1.17157 13.5 2ZM6 7C5.44772 7 5 7.44772 5 8V18C5 18.5523 5.44772 19 6 19H18C18.5523 19 19 18.5523 19 18V8C19 7.44772 18.5523 7 18 7H13H11H6ZM2 10H0V16H2V10ZM22 10H24V16H22V10ZM9 14.5C9.82843 14.5 10.5 13.8284 10.5 13C10.5 12.1716 9.82843 11.5 9 11.5C8.17157 11.5 7.5 12.1716 7.5 13C7.5 13.8284 8.17157 14.5 9 14.5ZM15 14.5C15.8284 14.5 16.5 13.8284 16.5 13C16.5 12.1716 15.8284 11.5 15 11.5C14.1716 11.5 13.5 12.1716 13.5 13C13.5 13.8284 14.1716 14.5 15 14.5Z"></path>
  </svg>
)
// ----------------------- 二开部分End 新增应用中心-----------------------

const SelectedChatIcon = () => (
  <svg width="16" height="16" viewBox="0 0 16 16" fill="none" xmlns="http://www.w3.org/2000/svg">
    <path fillRule="evenodd" clipRule="evenodd" d="M8.00016 1.3335C4.31826 1.3335 1.3335 4.31826 1.3335 8.00016C1.3335 8.88571 1.50651 9.7325 1.8212 10.5074C1.84962 10.5773 1.86597 10.6178 1.87718 10.6476L1.88058 10.6568L1.88016 10.66C1.87683 10.6846 1.87131 10.7181 1.86064 10.7821L1.46212 13.1732C1.44424 13.2803 1.42423 13.4001 1.41638 13.5041C1.40782 13.6176 1.40484 13.7981 1.48665 13.9888C1.58779 14.2246 1.77569 14.4125 2.0115 14.5137C2.20224 14.5955 2.38274 14.5925 2.49619 14.5839C2.60025 14.5761 2.72006 14.5561 2.82715 14.5382L5.2182 14.1397C5.28222 14.129 5.31576 14.1235 5.34036 14.1202L5.34353 14.1197L5.35274 14.1231C5.38258 14.1344 5.42298 14.1507 5.49297 14.1791C6.26783 14.4938 7.11462 14.6668 8.00016 14.6668C11.6821 14.6668 14.6668 11.6821 14.6668 8.00016C14.6668 4.31826 11.6821 1.3335 8.00016 1.3335ZM4.00016 8.00016C4.00016 7.44788 4.44788 7.00016 5.00016 7.00016C5.55245 7.00016 6.00016 7.44788 6.00016 8.00016C6.00016 8.55245 5.55245 9.00016 5.00016 9.00016C4.44788 9.00016 4.00016 8.55245 4.00016 8.00016ZM7.00016 8.00016C7.00016 7.44788 7.44788 7.00016 8.00016 7.00016C8.55245 7.00016 9.00016 7.44788 9.00016 8.00016C9.00016 8.55245 8.55245 9.00016 8.00016 9.00016C7.44788 9.00016 7.00016 8.55245 7.00016 8.00016ZM11.0002 7.00016C10.4479 7.00016 10.0002 7.44788 10.0002 8.00016C10.0002 8.55245 10.4479 9.00016 11.0002 9.00016C11.5524 9.00016 12.0002 8.55245 12.0002 8.00016C12.0002 7.44788 11.5524 7.00016 11.0002 7.00016Z" fill="#155EEF" />
  </svg>
)

const ChatIcon = () => (
  <svg width="16" height="16" viewBox="0 0 16 16" fill="none" xmlns="http://www.w3.org/2000/svg">
    <path d="M5 8H5.00667M8 8H8.00667M11 8H11.0067M8 14C11.3137 14 14 11.3137 14 8C14 4.68629 11.3137 2 8 2C4.68629 2 2 4.68629 2 8C2 8.7981 2.15582 9.5598 2.43871 10.2563C2.49285 10.3897 2.51992 10.4563 2.532 10.5102C2.54381 10.5629 2.54813 10.6019 2.54814 10.6559C2.54814 10.7111 2.53812 10.7713 2.51807 10.8916L2.12275 13.2635C2.08135 13.5119 2.06065 13.6361 2.09917 13.7259C2.13289 13.8045 2.19552 13.8671 2.27412 13.9008C2.36393 13.9393 2.48812 13.9186 2.73651 13.8772L5.10843 13.4819C5.22872 13.4619 5.28887 13.4519 5.34409 13.4519C5.3981 13.4519 5.43711 13.4562 5.48981 13.468C5.54369 13.4801 5.61035 13.5072 5.74366 13.5613C6.4402 13.8442 7.2019 14 8 14ZM5.33333 8C5.33333 8.1841 5.1841 8.33333 5 8.33333C4.81591 8.33333 4.66667 8.1841 4.66667 8C4.66667 7.81591 4.81591 7.66667 5 7.66667C5.1841 7.66667 5.33333 7.81591 5.33333 8ZM8.33333 8C8.33333 8.1841 8.1841 8.33333 8 8.33333C7.81591 8.33333 7.66667 8.1841 7.66667 8C7.66667 7.81591 7.81591 7.66667 8 7.66667C8.1841 7.66667 8.33333 7.81591 8.33333 8ZM11.3333 8C11.3333 8.1841 11.1841 8.33333 11 8.33333C10.8159 8.33333 10.6667 8.1841 10.6667 8C10.6667 7.81591 10.8159 7.66667 11 7.66667C11.1841 7.66667 11.3333 7.81591 11.3333 8Z" stroke="#344054" stroke-width="1.25" stroke-linecap="round" stroke-linejoin="round" />
  </svg>
)

export type IExploreSideBarProps = {
  controlUpdateInstalledApps: number
}

const SideBar: FC<IExploreSideBarProps> = ({
  controlUpdateInstalledApps,
}) => {
  const { t } = useTranslation()
  const segments = useSelectedLayoutSegments()
  const lastSegment = segments.slice(-1)[0]
  const isDiscoverySelected = lastSegment === 'apps'
<<<<<<< HEAD
  const isAppCenterSelected = lastSegment === 'apps-center-extend' // 二开部分 - 新增应用中心
  const { currentWorkspace } = useAppContext() // 二开部分 - “发现”页的隐藏显示逻辑
  const isChatSelected = lastSegment === 'chat'
  const { installedApps, setInstalledApps } = useContext(ExploreContext)
=======
  const { installedApps, setInstalledApps, setIsFetchingInstalledApps } = useContext(ExploreContext)
  const { isFetching: isFetchingInstalledApps, data: ret, refetch: fetchInstalledAppList } = useGetInstalledApps()
  const { mutateAsync: uninstallApp } = useUninstallApp()
  const { mutateAsync: updatePinStatus } = useUpdateAppPinStatus()
>>>>>>> 0baccb9e

  const media = useBreakpoints()
  const isMobile = media === MediaType.mobile

  const [showConfirm, setShowConfirm] = useState(false)
  const [currId, setCurrId] = useState('')
  const handleDelete = async () => {
    const id = currId
    await uninstallApp(id)
    setShowConfirm(false)
    Toast.notify({
      type: 'success',
      message: t('common.api.remove'),
    })
  }

  const handleUpdatePinStatus = async (id: string, isPinned: boolean) => {
    await updatePinStatus({ appId: id, isPinned })
    Toast.notify({
      type: 'success',
      message: t('common.api.success'),
    })
  }

  useEffect(() => {
    const installed_apps = (ret as any)?.installed_apps
    if (installed_apps && installed_apps.length > 0)
      setInstalledApps(installed_apps)
    else
      setInstalledApps([])
  }, [ret, setInstalledApps])

  useEffect(() => {
    setIsFetchingInstalledApps(isFetchingInstalledApps)
  }, [isFetchingInstalledApps, setIsFetchingInstalledApps])

  useEffect(() => {
    fetchInstalledAppList()
  }, [controlUpdateInstalledApps, fetchInstalledAppList])

  const pinnedAppsCount = installedApps.filter(({ is_pinned }) => is_pinned).length
  return (
    <div className='w-fit shrink-0 cursor-pointer border-r border-divider-burn px-4 pt-6 sm:w-[216px]'>
      {/* ----------------------- 二开部分Begin 新增应用中心 ----------------------- */}
      {(currentWorkspace.role === 'owner') && (<div className={cn(isDiscoverySelected ? 'text-text-accent' : 'text-text-tertiary')}>
        <Link
          href='/explore/apps'
          className={cn(isDiscoverySelected ? ' bg-components-main-nav-nav-button-bg-active' : 'font-medium hover:bg-state-base-hover',
            'flex h-9 items-center gap-2 rounded-lg px-3 mobile:w-fit mobile:justify-center mobile:px-2 pc:w-full pc:justify-start')}
          style={isDiscoverySelected ? { boxShadow: '0px 1px 2px rgba(16, 24, 40, 0.05)' } : {}}
        >
          {isDiscoverySelected ? <SelectedDiscoveryIcon /> : <DiscoveryIcon />}
          {!isMobile && <div className='text-sm'>{t('explore.sidebar.discovery')}</div>}
        </Link>
      </div>
      )}
      <div className='mt-2'>
        <Link
          href='/explore/apps-center-extend'
          className={cn(isAppCenterSelected ? 'text-primary-600  bg-white font-semibold' : 'text-gray-700 font-medium hover:bg-gray-200', 'flex items-center pc:justify-start pc:w-full mobile:justify-center mobile:w-fit h-9 px-3 mobile:px-2 gap-2 rounded-lg')}
          style={isAppCenterSelected ? { boxShadow: '0px 1px 2px rgba(16, 24, 40, 0.05)' } : {}}
        >
          {isAppCenterSelected ? <SelectedAppCenterIcon /> : <AppCenterIcon />}
          {!isMobile && <div className='text-sm'>{t('extend.sidebar.appCenter')}</div>}
        </Link>
      </div>
      {/* ----------------------- 二开部分End 新增应用中心 ----------------------- */}
      {installedApps.length > 0 && (
        <div className='mt-10'>
          <p className='break-all pl-2 text-xs font-medium uppercase text-text-tertiary mobile:px-0'>{t('explore.sidebar.workspace')}</p>
          <div className='mt-3 space-y-1 overflow-y-auto overflow-x-hidden'
            style={{
              height: 'calc(100vh - 250px)',
            }}
          >
            {installedApps.map(({ id, is_pinned, uninstallable, app: { name, icon_type, icon, icon_url, icon_background } }, index) => (
              <React.Fragment key={id}>
                <Item
                  isMobile={isMobile}
                  name={name}
                  icon_type={icon_type}
                  icon={icon}
                  icon_background={icon_background}
                  icon_url={icon_url}
                  id={id}
                  isSelected={lastSegment?.toLowerCase() === id}
                  isPinned={is_pinned}
                  togglePin={() => handleUpdatePinStatus(id, !is_pinned)}
                  uninstallable={uninstallable}
                  onDelete={(id) => {
                    setCurrId(id)
                    setShowConfirm(true)
                  }}
                />
                {index === pinnedAppsCount - 1 && index !== installedApps.length - 1 && <Divider />}
              </React.Fragment>
            ))}
          </div>
        </div>
      )}
      {showConfirm && (
        <Confirm
          title={t('explore.sidebar.delete.title')}
          content={t('explore.sidebar.delete.content')}
          isShow={showConfirm}
          onConfirm={handleDelete}
          onCancel={() => setShowConfirm(false)}
        />
      )}
    </div>
  )
}

export default React.memo(SideBar)<|MERGE_RESOLUTION|>--- conflicted
+++ resolved
@@ -12,11 +12,8 @@
 import Confirm from '@/app/components/base/confirm'
 import Divider from '@/app/components/base/divider'
 import useBreakpoints, { MediaType } from '@/hooks/use-breakpoints'
-<<<<<<< HEAD
+import { useGetInstalledApps, useUninstallApp, useUpdateAppPinStatus } from '@/service/use-explore'
 import { useAppContext } from '@/context/app-context'
-=======
-import { useGetInstalledApps, useUninstallApp, useUpdateAppPinStatus } from '@/service/use-explore'
->>>>>>> 0baccb9e
 
 const SelectedDiscoveryIcon = () => (
   <svg width="16" height="16" viewBox="0 0 16 16" fill="current" xmlns="http://www.w3.org/2000/svg">
@@ -71,17 +68,12 @@
   const segments = useSelectedLayoutSegments()
   const lastSegment = segments.slice(-1)[0]
   const isDiscoverySelected = lastSegment === 'apps'
-<<<<<<< HEAD
   const isAppCenterSelected = lastSegment === 'apps-center-extend' // 二开部分 - 新增应用中心
   const { currentWorkspace } = useAppContext() // 二开部分 - “发现”页的隐藏显示逻辑
-  const isChatSelected = lastSegment === 'chat'
-  const { installedApps, setInstalledApps } = useContext(ExploreContext)
-=======
   const { installedApps, setInstalledApps, setIsFetchingInstalledApps } = useContext(ExploreContext)
   const { isFetching: isFetchingInstalledApps, data: ret, refetch: fetchInstalledAppList } = useGetInstalledApps()
   const { mutateAsync: uninstallApp } = useUninstallApp()
   const { mutateAsync: updatePinStatus } = useUpdateAppPinStatus()
->>>>>>> 0baccb9e
 
   const media = useBreakpoints()
   const isMobile = media === MediaType.mobile
