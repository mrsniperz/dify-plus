--- conflicted
+++ resolved
@@ -1,15 +1,19 @@
 'use client'
 import type { FC } from 'react'
 import React from 'react'
-import { useTranslation } from 'react-i18next' // add cancelSyncToAppTemplate to list extend
+import { useTranslation } from 'react-i18next'
 import cn from '@/utils/classnames'
+import exploreI18n from '@/i18n/en-US/explore'
+import type { AppCategory } from '@/models/explore'
 import { ThumbsUp } from '@/app/components/base/icons/src/vender/line/alertsAndFeedback'
+
+const categoryI18n = exploreI18n.category
 
 export type ICategoryProps = {
   className?: string
-  list: string[]
+  list: AppCategory[]
   value: string
-  onChange: (value: string) => void
+  onChange: (value: AppCategory | string) => void
   /**
    * default value for search param 'category' in en
    */
@@ -46,11 +50,7 @@
           className={itemClassName(name === value)}
           onClick={() => onChange(name)}
         >
-<<<<<<< HEAD
-          {name}
-=======
           {(categoryI18n as any)[name] ? t(`explore.category.${name}`) : name}
->>>>>>> 0baccb9e
         </div>
       ))}
     </div>
