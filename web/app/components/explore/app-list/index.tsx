--- conflicted
+++ resolved
@@ -25,11 +25,8 @@
 import { getRedirection } from '@/utils/app-redirection'
 // import Input from '@/app/components/base/input' // TODO 这里合并0.12.1版本时候多出来的未使用的，要看看二开部分对这个影响
 import { DSLImportMode } from '@/models/app'
-<<<<<<< HEAD
+import { usePluginDependencies } from '@/app/components/workflow/plugin-dependency/hooks'
 import SearchInput from '@/app/components/base/search-input' // Extend: Explore Add Search
-=======
-import { usePluginDependencies } from '@/app/components/workflow/plugin-dependency/hooks'
->>>>>>> 1be0d26c
 
 type AppsProps = {
   onSuccess?: () => void
