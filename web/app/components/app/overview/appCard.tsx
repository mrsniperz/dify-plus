--- conflicted
+++ resolved
@@ -206,13 +206,8 @@
             </div>
           </div>
         </div>
-<<<<<<< HEAD
-        <div className={'pt-2 flex flex-row items-center flex-wrap gap-y-2'}>
-          {!isApp && isCurrentWorkspaceManager && <SecretKeyButton className='flex-shrink-0 !h-8 bg-white mr-2' textCls='!text-gray-700 font-medium' iconCls='stroke-[1.2px]' appId={appInfo.id} />} {/* 二开部分 - 非管理员隐藏 API密钥按钮 */}
-=======
         <div className={'flex items-center gap-1 self-stretch p-3'}>
-          {!isApp && <SecretKeyButton appId={appInfo.id} />}
->>>>>>> 1be0d26c
+          {!isApp && isCurrentWorkspaceManager && <SecretKeyButton appId={appInfo.id} />} {/* 二开部分 - 非管理员隐藏 API密钥按钮 */}
           {OPERATIONS_MAP[cardType].map((op) => {
             const disabled
               = op.opName === t('appOverview.overview.appInfo.settings.entry')
