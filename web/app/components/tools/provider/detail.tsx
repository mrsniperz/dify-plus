--- conflicted
+++ resolved
@@ -257,45 +257,15 @@
             </ActionButton>
           </div>
         </div>
-<<<<<<< HEAD
-      </div>
-      <div className='mt-2 min-h-[36px] text-gray-500 text-sm leading-[18px]'>{collection.description[language]}</div>
-      <div className='flex gap-1 border-b-[0.5px] border-black/5'>
-        {(collection.type === CollectionType.builtIn) && needAuth && (
-          <Button
-            variant={isAuthed ? 'secondary' : 'primary'}
-            className={cn('shrink-0 my-3 w-full', isAuthed && 'bg-white')}
-            onClick={() => {
-              if (collection.type === CollectionType.builtIn || collection.type === CollectionType.model)
-                showSettingAuthModal()
-            }}
-            disabled={!isCurrentWorkspaceManager}
-          >
-            {isAuthed && <Indicator className='mr-2' color={'green'} />}
-            <div className={cn('text-white leading-[18px] text-[13px] font-medium', isAuthed && '!text-gray-700')}>
-              {isAuthed ? t('tools.auth.authorized') : t('tools.auth.unauthorized')}
-            </div>
-          </Button>
-        )}
-        {collection.type === CollectionType.custom && !isDetailLoading && (
-          <Button
-            className={cn('shrink-0 my-3 w-full')}
-            onClick={() => setIsShowEditCustomCollectionModal(true)}
-            disabled={!isCurrentWorkspaceManager} // 二开部分 - 按钮当不是管理员权限，则不允许点击编辑
-          >
-            <Settings01 className='mr-1 w-4 h-4 text-gray-500' />
-            <div className='leading-5 text-sm font-medium text-gray-700'>{t('tools.createTool.editAction')}</div>
-          </Button>
-=======
         {!!collection.description[language] && (
           <Description text={collection.description[language]} descriptionLineRows={2}></Description>
->>>>>>> 1be0d26c
         )}
         <div className='flex gap-1 border-b-[0.5px] border-divider-subtle'>
           {collection.type === CollectionType.custom && !isDetailLoading && (
             <Button
               className={cn('my-3 w-full shrink-0')}
               onClick={() => setIsShowEditCustomCollectionModal(true)}
+            disabled={!isCurrentWorkspaceManager} // 二开部分 - 按钮当不是管理员权限，则不允许点击编辑
             >
               <Settings01 className='mr-1 h-4 w-4 text-text-tertiary' />
               <div className='system-sm-medium text-text-secondary'>{t('tools.createTool.editAction')}</div>
