--- conflicted
+++ resolved
@@ -1,35 +1,4 @@
-<<<<<<< HEAD
-'use client'
-import type { FC } from 'react'
-import { useUnmount } from 'ahooks'
-import React, { useCallback, useEffect, useState } from 'react'
-import { usePathname, useRouter } from 'next/navigation'
-import {
-  RiDashboard2Fill,
-  RiDashboard2Line, RiDashboard3Line,
-  RiFileList3Fill,
-  RiFileList3Line,
-  RiTerminalBoxFill,
-  RiTerminalBoxLine,
-  RiTerminalWindowFill,
-  RiTerminalWindowLine,
-} from '@remixicon/react'
-import { useTranslation } from 'react-i18next'
-import { useShallow } from 'zustand/react/shallow'
-import { useContextSelector } from 'use-context-selector'
-import s from './style.module.css'
-import cn from '@/utils/classnames'
-import { useStore } from '@/app/components/app/store'
-import AppSideBar from '@/app/components/app-sidebar'
-import type { NavIcon } from '@/app/components/app-sidebar/navLink'
-import { fetchAppDetail, fetchAppSSO } from '@/service/apps'
-import AppContext, { useAppContext } from '@/context/app-context'
-import Loading from '@/app/components/base/loading'
-import useBreakpoints, { MediaType } from '@/hooks/use-breakpoints'
-import type { App } from '@/types/app'
-=======
 import Main from './layout-main'
->>>>>>> 1be0d26c
 
 const AppDetailLayout = async (props: {
   children: React.ReactNode
@@ -39,142 +8,6 @@
     children,
     params,
   } = props
-<<<<<<< HEAD
-  const { t } = useTranslation()
-  const router = useRouter()
-  const pathname = usePathname()
-  const media = useBreakpoints()
-  const isMobile = media === MediaType.mobile
-  const { isCurrentWorkspaceEditor, isLoadingCurrentWorkspace } = useAppContext()
-  const { appDetail, setAppDetail, setAppSiderbarExpand } = useStore(useShallow(state => ({
-    appDetail: state.appDetail,
-    setAppDetail: state.setAppDetail,
-    setAppSiderbarExpand: state.setAppSiderbarExpand,
-  })))
-  const [isLoadingAppDetail, setIsLoadingAppDetail] = useState(false)
-  const [appDetailRes, setAppDetailRes] = useState<App | null>(null)
-  const [navigation, setNavigation] = useState<Array<{
-    name: string
-    href: string
-    icon: NavIcon
-    selectedIcon: NavIcon
-  }>>([])
-  const systemFeatures = useContextSelector(AppContext, state => state.systemFeatures)
-
-  const getNavigations = useCallback((appId: string, isCurrentWorkspaceEditor: boolean, mode: string) => {
-    const navs = [
-      ...(isCurrentWorkspaceEditor
-        ? [{
-          name: t('common.appMenus.promptEng'),
-          href: `/app/${appId}/${(mode === 'workflow' || mode === 'advanced-chat') ? 'workflow' : 'configuration'}`,
-          icon: RiTerminalWindowLine,
-          selectedIcon: RiTerminalWindowFill,
-        }]
-        : []
-      ),
-      {
-        name: t('common.appMenus.apiAccess'),
-        href: `/app/${appId}/develop`,
-        icon: RiTerminalBoxLine,
-        selectedIcon: RiTerminalBoxFill,
-      },
-      ...(isCurrentWorkspaceEditor
-        ? [{
-          name: mode !== 'workflow'
-            ? t('common.appMenus.logAndAnn')
-            : t('common.appMenus.logs'),
-          href: `/app/${appId}/logs`,
-          icon: RiFileList3Line,
-          selectedIcon: RiFileList3Fill,
-        }]
-        : []
-      ),
-      ...(isCurrentWorkspaceEditor
-        ? [{
-          name: t('common.appMenus.overview'),
-          href: `/app/${appId}/overview`,
-          icon: RiDashboard2Line,
-          selectedIcon: RiDashboard2Fill,
-        }]
-        : []
-      ),
-      // Extend: Start added a new app personal expenses page
-      {
-        name: t('extend.appMenus.userOverview'),
-        href: `/app/${appId}/user_overview_extend`,
-        icon: RiDashboard3Line,
-        selectedIcon: RiDashboard3Line,
-      },
-      // Extend: Stop added a new app personal expenses page
-    ]
-    return navs
-  }, [t])
-
-  useEffect(() => {
-    if (appDetail) {
-      document.title = `${(appDetail.name || 'App')} - Dify`
-      const localeMode = localStorage.getItem('app-detail-collapse-or-expand') || 'expand'
-      const mode = isMobile ? 'collapse' : 'expand'
-      setAppSiderbarExpand(isMobile ? mode : localeMode)
-      // TODO: consider screen size and mode
-      // if ((appDetail.mode === 'advanced-chat' || appDetail.mode === 'workflow') && (pathname).endsWith('workflow'))
-      //   setAppSiderbarExpand('collapse')
-    }
-  }, [appDetail, isMobile])
-
-  useEffect(() => {
-    setAppDetail()
-    setIsLoadingAppDetail(true)
-    fetchAppDetail({ url: '/apps', id: appId }).then((res) => {
-      setAppDetailRes(res)
-    }).catch((e: any) => {
-      if (e.status === 404)
-        router.replace('/apps')
-    }).finally(() => {
-      setIsLoadingAppDetail(false)
-    })
-  }, [appId, router, setAppDetail])
-
-  useEffect(() => {
-    if (!appDetailRes || isLoadingCurrentWorkspace || isLoadingAppDetail)
-      return
-    const res = appDetailRes
-    // redirection
-    const canIEditApp = isCurrentWorkspaceEditor
-    if (!canIEditApp && (pathname.endsWith('configuration') || pathname.endsWith('workflow') || pathname.endsWith('logs'))) {
-      router.replace(`/app/${appId}/overview`)
-      return
-    }
-    if ((res.mode === 'workflow' || res.mode === 'advanced-chat') && (pathname).endsWith('configuration')) {
-      router.replace(`/app/${appId}/workflow`)
-    }
-    else if ((res.mode !== 'workflow' && res.mode !== 'advanced-chat') && (pathname).endsWith('workflow')) {
-      router.replace(`/app/${appId}/configuration`)
-    }
-    else {
-      setAppDetail({ ...res, enable_sso: false })
-      setNavigation(getNavigations(appId, isCurrentWorkspaceEditor, res.mode))
-      if (systemFeatures.enable_web_sso_switch_component && canIEditApp) {
-        fetchAppSSO({ appId }).then((ssoRes) => {
-          setAppDetail({ ...res, enable_sso: ssoRes.enabled })
-        })
-      }
-    }
-  }, [appDetailRes, appId, getNavigations, isCurrentWorkspaceEditor, isLoadingAppDetail, isLoadingCurrentWorkspace, pathname, router, setAppDetail, systemFeatures.enable_web_sso_switch_component])
-
-  useUnmount(() => {
-    setAppDetail()
-  })
-
-  if (!appDetail) {
-    return (
-      <div className='flex h-full items-center justify-center bg-background-body'>
-        <Loading />
-      </div>
-    )
-  }
-=======
->>>>>>> 1be0d26c
 
   return <Main appId={(await params).appId}>{children}</Main>
 }
