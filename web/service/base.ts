import { API_PREFIX, IS_CE_EDITION, PUBLIC_API_PREFIX } from '@/config'
import { refreshAccessTokenOrRelogin } from './refresh-token'
import Toast from '@/app/components/base/toast'
import type { AnnotationReply, MessageEnd, MessageReplace, ThoughtItem } from '@/app/components/base/chat/chat/type'
import type { VisionFile } from '@/types/app'
import type {
  AgentLogResponse,
  IterationFinishedResponse,
  IterationNextResponse,
  IterationStartedResponse,
  LoopFinishedResponse,
  LoopNextResponse,
  LoopStartedResponse,
  NodeFinishedResponse,
  NodeStartedResponse,
  ParallelBranchFinishedResponse,
  ParallelBranchStartedResponse,
  TextChunkResponse,
  TextReplaceResponse,
  WorkflowFinishedResponse,
  WorkflowStartedResponse,
} from '@/types/workflow'
import { removeAccessToken } from '@/app/components/share/utils'
import type { FetchOptionType, ResponseError } from './fetch'
import { ContentType, base, baseOptions, getAccessToken } from './fetch'
import { asyncRunSafe } from '@/utils'
const TIME_OUT = 100000

export type IOnDataMoreInfo = {
  conversationId?: string
  taskId?: string
  messageId: string
  errorMessage?: string
  errorCode?: string
}

export type IOnData = (message: string, isFirstMessage: boolean, moreInfo: IOnDataMoreInfo) => void
export type IOnThought = (though: ThoughtItem) => void
export type IOnFile = (file: VisionFile) => void
export type IOnMessageEnd = (messageEnd: MessageEnd) => void
export type IOnMessageReplace = (messageReplace: MessageReplace) => void
export type IOnAnnotationReply = (messageReplace: AnnotationReply) => void
export type IOnCompleted = (hasError?: boolean, errorMessage?: string) => void
export type IOnError = (msg: string, code?: string) => void

export type IOnWorkflowStarted = (workflowStarted: WorkflowStartedResponse) => void
export type IOnWorkflowFinished = (workflowFinished: WorkflowFinishedResponse) => void
export type IOnNodeStarted = (nodeStarted: NodeStartedResponse) => void
export type IOnNodeFinished = (nodeFinished: NodeFinishedResponse) => void
export type IOnIterationStarted = (workflowStarted: IterationStartedResponse) => void
export type IOnIterationNext = (workflowStarted: IterationNextResponse) => void
export type IOnNodeRetry = (nodeFinished: NodeFinishedResponse) => void
export type IOnIterationFinished = (workflowFinished: IterationFinishedResponse) => void
export type IOnParallelBranchStarted = (parallelBranchStarted: ParallelBranchStartedResponse) => void
export type IOnParallelBranchFinished = (parallelBranchFinished: ParallelBranchFinishedResponse) => void
export type IOnTextChunk = (textChunk: TextChunkResponse) => void
export type IOnTTSChunk = (messageId: string, audioStr: string, audioType?: string) => void
export type IOnTTSEnd = (messageId: string, audioStr: string, audioType?: string) => void
export type IOnTextReplace = (textReplace: TextReplaceResponse) => void
export type IOnLoopStarted = (workflowStarted: LoopStartedResponse) => void
export type IOnLoopNext = (workflowStarted: LoopNextResponse) => void
export type IOnLoopFinished = (workflowFinished: LoopFinishedResponse) => void
export type IOnAgentLog = (agentLog: AgentLogResponse) => void

export type IOtherOptions = {
  isPublicAPI?: boolean
  isMarketplaceAPI?: boolean
  bodyStringify?: boolean
  needAllResponseContent?: boolean
  deleteContentType?: boolean
  silent?: boolean
  onData?: IOnData // for stream
  onThought?: IOnThought
  onFile?: IOnFile
  onMessageEnd?: IOnMessageEnd
  onMessageReplace?: IOnMessageReplace
  onError?: IOnError
  onCompleted?: IOnCompleted // for stream
  getAbortController?: (abortController: AbortController) => void

  onWorkflowStarted?: IOnWorkflowStarted
  onWorkflowFinished?: IOnWorkflowFinished
  onNodeStarted?: IOnNodeStarted
  onNodeFinished?: IOnNodeFinished
  onIterationStart?: IOnIterationStarted
  onIterationNext?: IOnIterationNext
  onIterationFinish?: IOnIterationFinished
  onNodeRetry?: IOnNodeRetry
  onParallelBranchStarted?: IOnParallelBranchStarted
  onParallelBranchFinished?: IOnParallelBranchFinished
  onTextChunk?: IOnTextChunk
  onTTSChunk?: IOnTTSChunk
  onTTSEnd?: IOnTTSEnd
  onTextReplace?: IOnTextReplace
  onLoopStart?: IOnLoopStarted
  onLoopNext?: IOnLoopNext
  onLoopFinish?: IOnLoopFinished
  onAgentLog?: IOnAgentLog
}

function unicodeToChar(text: string) {
  if (!text)
    return ''

  return text.replace(/\\u[0-9a-f]{4}/g, (_match, p1) => {
    return String.fromCharCode(Number.parseInt(p1, 16))
  })
}

function requiredWebSSOLogin() {
  globalThis.location.href = `/webapp-signin?redirect_url=${globalThis.location.pathname}`
}

export function format(text: string) {
  let res = text.trim()
  if (res.startsWith('\n'))
    res = res.replace('\n', '')

  return res.replaceAll('\n', '<br/>').replaceAll('```', '')
}

const handleStream = (
  response: Response,
  onData: IOnData,
  onCompleted?: IOnCompleted,
  onThought?: IOnThought,
  onMessageEnd?: IOnMessageEnd,
  onMessageReplace?: IOnMessageReplace,
  onFile?: IOnFile,
  onWorkflowStarted?: IOnWorkflowStarted,
  onWorkflowFinished?: IOnWorkflowFinished,
  onNodeStarted?: IOnNodeStarted,
  onNodeFinished?: IOnNodeFinished,
  onIterationStart?: IOnIterationStarted,
  onIterationNext?: IOnIterationNext,
  onIterationFinish?: IOnIterationFinished,
  onLoopStart?: IOnLoopStarted,
  onLoopNext?: IOnLoopNext,
  onLoopFinish?: IOnLoopFinished,
  onNodeRetry?: IOnNodeRetry,
  onParallelBranchStarted?: IOnParallelBranchStarted,
  onParallelBranchFinished?: IOnParallelBranchFinished,
  onTextChunk?: IOnTextChunk,
  onTTSChunk?: IOnTTSChunk,
  onTTSEnd?: IOnTTSEnd,
  onTextReplace?: IOnTextReplace,
  onAgentLog?: IOnAgentLog,
) => {
  if (!response.ok)
    throw new Error('Network response was not ok')

  const reader = response.body?.getReader()
  const decoder = new TextDecoder('utf-8')
  let buffer = ''
  let bufferObj: Record<string, any>
  let isFirstMessage = true
  function read() {
    let hasError = false
    reader?.read().then((result: any) => {
      if (result.done) {
        onCompleted && onCompleted()
        return
      }
      buffer += decoder.decode(result.value, { stream: true })
      const lines = buffer.split('\n')
      try {
        lines.forEach((message) => {
          if (message.startsWith('data: ')) { // check if it starts with data:
            try {
              bufferObj = JSON.parse(message.substring(6)) as Record<string, any>// remove data: and parse as json
            }
            catch (e) {
              // mute handle message cut off
              onData('', isFirstMessage, {
                conversationId: bufferObj?.conversation_id,
                messageId: bufferObj?.message_id,
              })
              return
            }
            if (bufferObj.status === 400 || !bufferObj.event) {
              onData('', false, {
                conversationId: undefined,
                messageId: '',
                errorMessage: bufferObj?.message,
                errorCode: bufferObj?.code,
              })
              hasError = true
              onCompleted?.(true, bufferObj?.message)
              return
            }
            if (bufferObj.event === 'message' || bufferObj.event === 'agent_message') {
              // can not use format here. Because message is splitted.
              onData(unicodeToChar(bufferObj.answer), isFirstMessage, {
                conversationId: bufferObj.conversation_id,
                taskId: bufferObj.task_id,
                messageId: bufferObj.id,
              })
              isFirstMessage = false
            }
            else if (bufferObj.event === 'agent_thought') {
              onThought?.(bufferObj as ThoughtItem)
            }
            else if (bufferObj.event === 'message_file') {
              onFile?.(bufferObj as VisionFile)
            }
            else if (bufferObj.event === 'message_end') {
              onMessageEnd?.(bufferObj as MessageEnd)
            }
            else if (bufferObj.event === 'message_replace') {
              onMessageReplace?.(bufferObj as MessageReplace)
            }
            else if (bufferObj.event === 'workflow_started') {
              onWorkflowStarted?.(bufferObj as WorkflowStartedResponse)
            }
            else if (bufferObj.event === 'workflow_finished') {
              onWorkflowFinished?.(bufferObj as WorkflowFinishedResponse)
            }
            else if (bufferObj.event === 'node_started') {
              onNodeStarted?.(bufferObj as NodeStartedResponse)
            }
            else if (bufferObj.event === 'node_finished') {
              onNodeFinished?.(bufferObj as NodeFinishedResponse)
            }
            else if (bufferObj.event === 'iteration_started') {
              onIterationStart?.(bufferObj as IterationStartedResponse)
            }
            else if (bufferObj.event === 'iteration_next') {
              onIterationNext?.(bufferObj as IterationNextResponse)
            }
            else if (bufferObj.event === 'iteration_completed') {
              onIterationFinish?.(bufferObj as IterationFinishedResponse)
            }
            else if (bufferObj.event === 'loop_started') {
              onLoopStart?.(bufferObj as LoopStartedResponse)
            }
            else if (bufferObj.event === 'loop_next') {
              onLoopNext?.(bufferObj as LoopNextResponse)
            }
            else if (bufferObj.event === 'loop_completed') {
              onLoopFinish?.(bufferObj as LoopFinishedResponse)
            }
            else if (bufferObj.event === 'node_retry') {
              onNodeRetry?.(bufferObj as NodeFinishedResponse)
            }
            else if (bufferObj.event === 'parallel_branch_started') {
              onParallelBranchStarted?.(bufferObj as ParallelBranchStartedResponse)
            }
            else if (bufferObj.event === 'parallel_branch_finished') {
              onParallelBranchFinished?.(bufferObj as ParallelBranchFinishedResponse)
            }
            else if (bufferObj.event === 'text_chunk') {
              onTextChunk?.(bufferObj as TextChunkResponse)
            }
            else if (bufferObj.event === 'text_replace') {
              onTextReplace?.(bufferObj as TextReplaceResponse)
            }
            else if (bufferObj.event === 'agent_log') {
              onAgentLog?.(bufferObj as AgentLogResponse)
            }
            else if (bufferObj.event === 'tts_message') {
              onTTSChunk?.(bufferObj.message_id, bufferObj.audio, bufferObj.audio_type)
            }
            else if (bufferObj.event === 'tts_message_end') {
              onTTSEnd?.(bufferObj.message_id, bufferObj.audio)
            }
          }
        })
        buffer = lines[lines.length - 1]
      }
      catch (e) {
        onData('', false, {
          conversationId: undefined,
          messageId: '',
          errorMessage: `${e}`,
        })
        hasError = true
        onCompleted?.(true, e as string)
        return
      }
      if (!hasError)
        read()
    })
  }
  read()
}

const baseFetch = base

export const upload = (options: any, isPublicAPI?: boolean, url?: string, searchParams?: string): Promise<any> => {
  const urlPrefix = isPublicAPI ? PUBLIC_API_PREFIX : API_PREFIX
  const token = getAccessToken(isPublicAPI)
  const defaultOptions = {
    method: 'POST',
    url: (url ? `${urlPrefix}${url}` : `${urlPrefix}/files/upload`) + (searchParams || ''),
    headers: {
      Authorization: `Bearer ${token}`,
    },
    data: {},
  }
  options = {
    ...defaultOptions,
    ...options,
    headers: { ...defaultOptions.headers, ...options.headers },
  }
  return new Promise((resolve, reject) => {
    const xhr = options.xhr
    xhr.open(options.method, options.url)
    for (const key in options.headers)
      xhr.setRequestHeader(key, options.headers[key])

    xhr.withCredentials = true
    xhr.responseType = 'json'
    xhr.onreadystatechange = function () {
      if (xhr.readyState === 4) {
        if (xhr.status === 201)
          resolve(xhr.response)
        else
          reject(xhr)
      }
    }
    xhr.upload.onprogress = options.onprogress
    xhr.send(options.data)
  })
}

export const ssePost = (
  url: string,
  fetchOptions: FetchOptionType,
  otherOptions: IOtherOptions,
) => {
  const {
    isPublicAPI = false,
    onData,
    onCompleted,
    onThought,
    onFile,
    onMessageEnd,
    onMessageReplace,
    onWorkflowStarted,
    onWorkflowFinished,
    onNodeStarted,
    onNodeFinished,
    onIterationStart,
    onIterationNext,
    onIterationFinish,
    onNodeRetry,
    onParallelBranchStarted,
    onParallelBranchFinished,
    onTextChunk,
    onTTSChunk,
    onTTSEnd,
    onTextReplace,
    onAgentLog,
    onError,
    getAbortController,
    onLoopStart,
    onLoopNext,
    onLoopFinish,
  } = otherOptions
  const abortController = new AbortController()

  const token = localStorage.getItem('console_token')

  const options = Object.assign({}, baseOptions, {
    method: 'POST',
    signal: abortController.signal,
    headers: new Headers({
      Authorization: `Bearer ${token}`,
    }),
  } as RequestInit, fetchOptions)

<<<<<<< HEAD
  // ----------------- start You must log in to access your account extend ---------------
  const token = localStorage.getItem('console_token') || ''
  if ((url === 'chat-messages' || url === 'completion-messages' || url === 'workflows/run') && token.length > 0)
    options.headers.set('Authorization-extend', `${token}`)
  // ----------------- stop You must log in to access your account extend ---------------

  const contentType = options.headers.get('Content-Type')
=======
  const contentType = (options.headers as Headers).get('Content-Type')
>>>>>>> 1be0d26c
  if (!contentType)
    (options.headers as Headers).set('Content-Type', ContentType.json)

  getAbortController?.(abortController)

  const urlPrefix = isPublicAPI ? PUBLIC_API_PREFIX : API_PREFIX
  const urlWithPrefix = (url.startsWith('http://') || url.startsWith('https://'))
    ? url
    : `${urlPrefix}${url.startsWith('/') ? url : `/${url}`}`

  const { body } = options
  if (body)
    options.body = JSON.stringify(body)

  const accessToken = getAccessToken(isPublicAPI)
  ;(options.headers as Headers).set('Authorization', `Bearer ${accessToken}`)

  globalThis.fetch(urlWithPrefix, options as RequestInit)
    .then((res) => {
      if (!/^(2|3)\d{2}$/.test(String(res.status))) {
        if (res.status === 401) {
          refreshAccessTokenOrRelogin(TIME_OUT).then(() => {
            ssePost(url, fetchOptions, otherOptions)
          }).catch(() => {
            res.json().then((data: any) => {
              if (isPublicAPI) {
                if (data.code === 'web_sso_auth_required')
                  requiredWebSSOLogin()

                if (data.code === 'unauthorized') {
                  removeAccessToken()
                  globalThis.location.reload()
                }
              }
            })
          })
        }
        else {
          res.json().then((data) => {
            Toast.notify({ type: 'error', message: data.message || 'Server Error' })
          })
          onError?.('Server Error')
        }
        return
      }
      return handleStream(res, (str: string, isFirstMessage: boolean, moreInfo: IOnDataMoreInfo) => {
        if (moreInfo.errorMessage) {
          onError?.(moreInfo.errorMessage, moreInfo.errorCode)
          // TypeError: Cannot assign to read only property ... will happen in page leave, so it should be ignored.
          if (moreInfo.errorMessage !== 'AbortError: The user aborted a request.' && !moreInfo.errorMessage.includes('TypeError: Cannot assign to read only property'))
            Toast.notify({ type: 'error', message: moreInfo.errorMessage })
          return
        }
        onData?.(str, isFirstMessage, moreInfo)
      },
      onCompleted,
      onThought,
      onMessageEnd,
      onMessageReplace,
      onFile,
      onWorkflowStarted,
      onWorkflowFinished,
      onNodeStarted,
      onNodeFinished,
      onIterationStart,
      onIterationNext,
      onIterationFinish,
      onLoopStart,
      onLoopNext,
      onLoopFinish,
      onNodeRetry,
      onParallelBranchStarted,
      onParallelBranchFinished,
      onTextChunk,
      onTTSChunk,
      onTTSEnd,
      onTextReplace,
      onAgentLog,
      )
    }).catch((e) => {
      if (e.toString() !== 'AbortError: The user aborted a request.' && !e.toString().errorMessage.includes('TypeError: Cannot assign to read only property'))
        Toast.notify({ type: 'error', message: e })
      onError?.(e)
    })
}

// base request
export const request = async<T>(url: string, options = {}, otherOptions?: IOtherOptions) => {
  try {
    const otherOptionsForBaseFetch = otherOptions || {}
    const [err, resp] = await asyncRunSafe<T>(baseFetch(url, options, otherOptionsForBaseFetch))
    if (err === null)
      return resp
    const errResp: Response = err as any
    if (errResp.status === 401) {
      const [parseErr, errRespData] = await asyncRunSafe<ResponseError>(errResp.json())
      const loginUrl = `${globalThis.location.origin}/signin`
      if (parseErr) {
        globalThis.location.href = loginUrl
        return Promise.reject(err)
      }
      // special code
      const { code, message } = errRespData
      // webapp sso
      if (code === 'web_sso_auth_required') {
        requiredWebSSOLogin()
        return Promise.reject(err)
      }
      if (code === 'unauthorized_and_force_logout') {
        localStorage.removeItem('console_token')
        localStorage.removeItem('refresh_token')
        globalThis.location.reload()
        return Promise.reject(err)
      }
      const {
        isPublicAPI = false,
        silent,
      } = otherOptionsForBaseFetch
      if (isPublicAPI && code === 'unauthorized') {
        removeAccessToken()
        globalThis.location.reload()
        return Promise.reject(err)
      }
      if (code === 'init_validate_failed' && IS_CE_EDITION && !silent) {
        Toast.notify({ type: 'error', message, duration: 4000 })
        return Promise.reject(err)
      }
      if (code === 'not_init_validated' && IS_CE_EDITION) {
        globalThis.location.href = `${globalThis.location.origin}/init`
        return Promise.reject(err)
      }
      if (code === 'not_setup' && IS_CE_EDITION) {
        globalThis.location.href = `${globalThis.location.origin}/install`
        return Promise.reject(err)
      }

      // refresh token
      const [refreshErr] = await asyncRunSafe(refreshAccessTokenOrRelogin(TIME_OUT))
      if (refreshErr === null)
        return baseFetch<T>(url, options, otherOptionsForBaseFetch)
      if (location.pathname !== '/signin' || !IS_CE_EDITION) {
        globalThis.location.href = loginUrl
        return Promise.reject(err)
      }
      if (!silent) {
        Toast.notify({ type: 'error', message })
        return Promise.reject(err)
      }
      globalThis.location.href = loginUrl
      return Promise.reject(err)
    }
    else {
      return Promise.reject(err)
    }
  }
  catch (error) {
    console.error(error)
    return Promise.reject(error)
  }
}

// request methods
export const get = <T>(url: string, options = {}, otherOptions?: IOtherOptions) => {
  return request<T>(url, Object.assign({}, options, { method: 'GET' }), otherOptions)
}

// For public API
export const getPublic = <T>(url: string, options = {}, otherOptions?: IOtherOptions) => {
  return get<T>(url, options, { ...otherOptions, isPublicAPI: true })
}

// For Marketplace API
export const getMarketplace = <T>(url: string, options = {}, otherOptions?: IOtherOptions) => {
  return get<T>(url, options, { ...otherOptions, isMarketplaceAPI: true })
}

export const post = <T>(url: string, options = {}, otherOptions?: IOtherOptions) => {
  return request<T>(url, Object.assign({}, options, { method: 'POST' }), otherOptions)
}

// For Marketplace API
export const postMarketplace = <T>(url: string, options = {}, otherOptions?: IOtherOptions) => {
  return post<T>(url, options, { ...otherOptions, isMarketplaceAPI: true })
}

export const postPublic = <T>(url: string, options = {}, otherOptions?: IOtherOptions) => {
  return post<T>(url, options, { ...otherOptions, isPublicAPI: true })
}

export const put = <T>(url: string, options = {}, otherOptions?: IOtherOptions) => {
  return request<T>(url, Object.assign({}, options, { method: 'PUT' }), otherOptions)
}

export const putPublic = <T>(url: string, options = {}, otherOptions?: IOtherOptions) => {
  return put<T>(url, options, { ...otherOptions, isPublicAPI: true })
}

export const del = <T>(url: string, options = {}, otherOptions?: IOtherOptions) => {
  return request<T>(url, Object.assign({}, options, { method: 'DELETE' }), otherOptions)
}

export const delPublic = <T>(url: string, options = {}, otherOptions?: IOtherOptions) => {
  return del<T>(url, options, { ...otherOptions, isPublicAPI: true })
}

export const patch = <T>(url: string, options = {}, otherOptions?: IOtherOptions) => {
  return request<T>(url, Object.assign({}, options, { method: 'PATCH' }), otherOptions)
}

export const patchPublic = <T>(url: string, options = {}, otherOptions?: IOtherOptions) => {
  return patch<T>(url, options, { ...otherOptions, isPublicAPI: true })
}<|MERGE_RESOLUTION|>--- conflicted
+++ resolved
@@ -369,17 +369,13 @@
     }),
   } as RequestInit, fetchOptions)
 
-<<<<<<< HEAD
   // ----------------- start You must log in to access your account extend ---------------
   const token = localStorage.getItem('console_token') || ''
   if ((url === 'chat-messages' || url === 'completion-messages' || url === 'workflows/run') && token.length > 0)
     options.headers.set('Authorization-extend', `${token}`)
   // ----------------- stop You must log in to access your account extend ---------------
 
-  const contentType = options.headers.get('Content-Type')
-=======
   const contentType = (options.headers as Headers).get('Content-Type')
->>>>>>> 1be0d26c
   if (!contentType)
     (options.headers as Headers).set('Content-Type', ContentType.json)
 
