# For production release, change this to PRODUCTION
NEXT_PUBLIC_DEPLOY_ENV=DEVELOPMENT
# The deployment edition, SELF_HOSTED
NEXT_PUBLIC_EDITION=SELF_HOSTED
# The base URL of console application, refers to the Console base URL of WEB service if console domain is
# different from api or web app domain.
# example: http://cloud.dify.ai/console/api
NEXT_PUBLIC_API_PREFIX=http://localhost:5001/console/api
# The URL for Web APP, refers to the Web App base URL of WEB service if web app domain is different from
# console or api domain.
# example: http://udify.app/api
NEXT_PUBLIC_PUBLIC_API_PREFIX=http://localhost:5001/api
# The API PREFIX for MARKETPLACE
NEXT_PUBLIC_MARKETPLACE_API_PREFIX=https://marketplace.dify.ai/api/v1
# The URL for MARKETPLACE
NEXT_PUBLIC_MARKETPLACE_URL_PREFIX=https://marketplace.dify.ai

# SENTRY
NEXT_PUBLIC_SENTRY_DSN=

# Disable Next.js Telemetry (https://nextjs.org/telemetry)
NEXT_TELEMETRY_DISABLED=1

# Disable Upload Image as WebApp icon default is false
NEXT_PUBLIC_UPLOAD_IMAGE_AS_ICON=false

# The timeout for the text generation in millisecond
NEXT_PUBLIC_TEXT_GENERATION_TIMEOUT_MS=60000

# CSP https://developer.mozilla.org/en-US/docs/Web/HTTP/CSP
NEXT_PUBLIC_CSP_WHITELIST=

# Github Access Token, used for invoking Github API
NEXT_PUBLIC_GITHUB_ACCESS_TOKEN=
# The maximum number of top-k value for RAG.
NEXT_PUBLIC_TOP_K_MAX_VALUE=10

# The maximum number of tokens for segmentation
NEXT_PUBLIC_INDEXING_MAX_SEGMENTATION_TOKENS_LENGTH=4000

<<<<<<< HEAD
# Default Domain Extend（二开新增配置）
NEXT_PUBLIC_DEFAULT_DOMAIN=

# Auth2 Logout URL（二开新增配置）
NEXT_PUBLIC_AUTH0_LOGOUT_URL=
=======
# Maximum loop count in the workflow
NEXT_PUBLIC_LOOP_NODE_MAX_COUNT=100

# Maximum number of tools in the agent/workflow
NEXT_PUBLIC_MAX_TOOLS_NUM=10

# Maximum number of Parallelism branches in the workflow
NEXT_PUBLIC_MAX_PARALLEL_LIMIT=10
>>>>>>> 1be0d26c
<|MERGE_RESOLUTION|>--- conflicted
+++ resolved
@@ -38,13 +38,6 @@
 # The maximum number of tokens for segmentation
 NEXT_PUBLIC_INDEXING_MAX_SEGMENTATION_TOKENS_LENGTH=4000
 
-<<<<<<< HEAD
-# Default Domain Extend（二开新增配置）
-NEXT_PUBLIC_DEFAULT_DOMAIN=
-
-# Auth2 Logout URL（二开新增配置）
-NEXT_PUBLIC_AUTH0_LOGOUT_URL=
-=======
 # Maximum loop count in the workflow
 NEXT_PUBLIC_LOOP_NODE_MAX_COUNT=100
 
@@ -53,4 +46,9 @@
 
 # Maximum number of Parallelism branches in the workflow
 NEXT_PUBLIC_MAX_PARALLEL_LIMIT=10
->>>>>>> 1be0d26c
+
+# Default Domain Extend（二开新增配置）
+NEXT_PUBLIC_DEFAULT_DOMAIN=
+
+# Auth2 Logout URL（二开新增配置）
+NEXT_PUBLIC_AUTH0_LOGOUT_URL=
