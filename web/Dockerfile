--- conflicted
+++ resolved
@@ -20,15 +20,9 @@
 COPY pnpm-lock.yaml .
 
 # if you located in China, you can use taobao registry to speed up
-<<<<<<< HEAD
-RUN yarn install --frozen-lockfile --registry https://registry.npmmirror.com/
+RUN pnpm install --frozen-lockfile --registry https://registry.npmmirror.com/
 
-#RUN yarn install --frozen-lockfile
-=======
-# RUN pnpm install --frozen-lockfile --registry https://registry.npmmirror.com/
-
-RUN pnpm install --frozen-lockfile
->>>>>>> 1be0d26c
+#RUN pnpm install --frozen-lockfile
 
 # build resources
 FROM base AS builder
