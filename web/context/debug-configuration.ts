--- conflicted
+++ resolved
@@ -104,10 +104,6 @@
   isShowDocumentConfig: boolean
   rerankSettingModalOpen: boolean
   setRerankSettingModalOpen: (rerankSettingModalOpen: boolean) => void
-  // 二开部分Begin - 文件上传功能
-  visionConfigExtend: VisionSettings
-  setVisionConfigExtend: (visionConfigExtend: VisionSettings, noNotice?: boolean) => void
-  // 二开部分End - 文件上传功能
 }
 
 const DebugConfigurationContext = createContext<IDebugConfiguration>({
@@ -259,20 +255,7 @@
   isAllowVideoUpload: false,
   isShowDocumentConfig: false,
   rerankSettingModalOpen: false,
-<<<<<<< HEAD
-  setRerankSettingModalOpen: () => { },
-  // 二开部分Begin - 文件上传功能
-  visionConfigExtend: {
-    enabled: false,
-    number_limits: 2,
-    detail: Resolution.low,
-    transfer_methods: [TransferMethod.remote_url],
-  },
-  setVisionConfigExtend: () => { },
-  // 二开部分End - 文件上传功能
-=======
   setRerankSettingModalOpen: noop,
->>>>>>> 2c2efe2e
 })
 
 export const useDebugConfigurationContext = () => useContext(DebugConfigurationContext)
